author: The IDAES Team
bibtex_bibfiles:
- references.bib
exclude_patterns:
- active/*
- '**/.jupyter_cache'
execute:
  execute_notebooks: cache
  timeout: 600
logo: logo.png
only_build_toc_files: true
sphinx:
  config:
    bibtex_reference_style: author_year
<<<<<<< HEAD
    exclude_patterns: ['**/.jupyter_cache']
title: IDAES Examples
=======
title: IDAES Examples
repository:
  # `path_to_book` should point to the directory containing this file (`_config.yml`)
  path_to_book: idaes_examples/notebooks
  # FIXME change `url` and `branch` before merging PR
  url: https://github.com/lbianchi-lbl/examples
  branch: binder
launch_buttons:
  notebook_interface: jupyterlab
  binderhub_url: https://mybinder.org
>>>>>>> 2376b10d
<|MERGE_RESOLUTION|>--- conflicted
+++ resolved
@@ -12,10 +12,7 @@
 sphinx:
   config:
     bibtex_reference_style: author_year
-<<<<<<< HEAD
     exclude_patterns: ['**/.jupyter_cache']
-title: IDAES Examples
-=======
 title: IDAES Examples
 repository:
   # `path_to_book` should point to the directory containing this file (`_config.yml`)
@@ -25,5 +22,4 @@
   branch: binder
 launch_buttons:
   notebook_interface: jupyterlab
-  binderhub_url: https://mybinder.org
->>>>>>> 2376b10d
+  binderhub_url: https://mybinder.org