--- conflicted
+++ resolved
@@ -81,7 +81,6 @@
   - file: docs/surrogates/omlt/index
     sections:
     - file: docs/surrogates/omlt/keras_flowsheet_optimization_doc
-<<<<<<< HEAD
   - file: docs/surrogates/SCO2_example/ALAMO/index
     sections:
     - file: docs/surrogates/SCO2_example/ALAMO/SCO2_alamo_surrogate
@@ -106,14 +105,12 @@
     - file: docs/surrogates/SCO2_example/PySMO/SCO2_pysmo_surrogate_doc
     - file: docs/surrogates/SCO2_example/PySMO/SCO2_properties_pysmo_surrogate_embedding_doc
     - file: docs/surrogates/SCO2_example/PySMO/SCO2_flowsheet_pysmo_surrogate_doc
-=======
 - caption: Power generation
   chapters:
   - file: docs/power_gen/supercritical/index
     sections:
     - file: docs/power_gen/supercritical/supercritical_power_plant_doc
     - file: docs/power_gen/supercritical/supercritical_steam_cycle_doc
->>>>>>> 91ba54b5
   # -----------------------------
   #  active (not documented)
   # -----------------------------
