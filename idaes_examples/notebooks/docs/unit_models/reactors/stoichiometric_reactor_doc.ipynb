{
<<<<<<< HEAD
  "cells": [
    {
      "cell_type": "code",
      "execution_count": null,
      "metadata": {
        "tags": [
          "header",
          "hide-cell"
        ]
      },
      "outputs": [],
      "source": [
        "###############################################################################\n",
        "# The Institute for the Design of Advanced Energy Systems Integrated Platform\n",
        "# Framework (IDAES IP) was produced under the DOE Institute for the\n",
        "# Design of Advanced Energy Systems (IDAES).\n",
        "#\n",
        "# Copyright (c) 2018-2023 by the software owners: The Regents of the\n",
        "# University of California, through Lawrence Berkeley National Laboratory,\n",
        "# National Technology & Engineering Solutions of Sandia, LLC, Carnegie Mellon\n",
        "# University, West Virginia University Research Corporation, et al.\n",
        "# All rights reserved.  Please see the files COPYRIGHT.md and LICENSE.md\n",
        "# for full copyright and license information.\n",
        "###############################################################################"
      ]
    },
    {
      "cell_type": "markdown",
      "metadata": {},
      "source": [
        "\n",
        "# Flowsheet Stoichiometric Reactor Simulation and Optimization of Ethylene Glycol Production\n",
        "Author: Brandon Paul  \n",
        "Maintainer: Brandon Paul  \n",
        "Updated: 2023-06-01  \n",
        "\n",
        "## Learning Outcomes\n",
        "\n",
        "\n",
        "- Call and implement the IDAES StochiometricReactor unit model\n",
        "- Construct a steady-state flowsheet using the IDAES unit model library\n",
        "- Connecting unit models in a flowsheet using Arcs\n",
        "- Fomulate and solve an optimization problem\n",
        "    - Defining an objective function\n",
        "    - Setting variable bounds\n",
        "    - Adding additional constraints \n",
        "\n",
        "\n",
        "## Problem Statement\n",
        "\n",
        "Following the previous example implementing a [Continuous Stirred Tank Reactor (CSTR) unit model](http://localhost:8888/notebooks/GitHub/examples-pse/src/Examples/UnitModels/Reactors/cstr_testing_doc.md), we can alter the flowsheet to use a stochiometric (or yield) reactor. As before, this example is adapted from Fogler, H.S., Elements of Chemical Reaction Engineering 5th ed., 2016, Prentice Hall,  p. 157-160 with the following chemical reaction, property packages and flowsheet. Unlike the previous two reactors which apply performance equations to calculate reaction extent, this simplified reactor model neglects all geometric properties and allows the user to specify a yield per reaction. The state variables chosen for the property package are **molar flows of each component by phase in each stream, temperature of each stream and pressure of each stream**. The components considered are: **ethylene oxide, water, sulfuric acid and ethylene glycol** and the process occurs in liquid phase only. Therefore, every stream has 4 flow variables, 1 temperature and 1 pressure variable.\n",
        "\n",
        "Chemical reaction:\n",
        "\n",
        "**C<sub>2</sub>H<sub>4</sub>O</sub> + H<sub>2</sub>O</sub> + H<sub>2</sub>S</sub>O<sub>4</sub> \u2192 C<sub>2</sub>H<sub>6</sub>O<sub>2</sub> + H<sub>2</sub>S</sub>O<sub>4</sub>**\n",
        "\n",
        "Property Packages:\n",
        "\n",
        "- egprod_ideal.py\n",
        "- egprod_reaction.py\n",
        "\n",
        "Flowsheet:\n",
        "\n",
        "![](egprod_flowsheet.png)\n"
      ]
    },
    {
      "cell_type": "markdown",
      "metadata": {},
      "source": [
        "## Importing Required Pyomo and IDAES components\n",
        "\n",
        "\n",
        "To construct a flowsheet, we will need several components from the Pyomo and IDAES packages. Let us first import the following components from Pyomo:\n",
        "- Constraint (to write constraints)\n",
        "- Var (to declare variables)\n",
        "- ConcreteModel (to create the concrete model object)\n",
        "- Expression (to evaluate values as a function of variables defined in the model)\n",
        "- Objective (to define an objective function for optimization)\n",
        "- TransformationFactory (to apply certain transformations)\n",
        "- Arc (to connect two unit models)\n",
        "\n",
        "For further details on these components, please refer to the pyomo documentation: https://pyomo.readthedocs.io/en/stable/\n",
        "\n",
        "From idaes, we will be needing the `FlowsheetBlock` and the following unit models:\n",
        "- Mixer\n",
        "- Heater\n",
        "- StoichiometricReactor\n",
        "\n",
        "We will also be needing some utility tools to put together the flowsheet and calculate the degrees of freedom, tools for model expressions and calling variable values, and built-in functions to define property packages, add unit containers to objects and define our initialization scheme.\n"
      ]
    },
    {
      "cell_type": "code",
      "execution_count": null,
      "metadata": {},
      "outputs": [],
      "source": [
        "from pyomo.environ import (\n",
        "    Constraint,\n",
        "    Var,\n",
        "    ConcreteModel,\n",
        "    Expression,\n",
        "    Objective,\n",
        "    TransformationFactory,\n",
        "    value,\n",
        "    units as pyunits,\n",
        ")\n",
        "from pyomo.network import Arc\n",
        "\n",
        "from idaes.core import FlowsheetBlock\n",
        "from idaes.models.properties.modular_properties.base.generic_property import (\n",
        "    GenericParameterBlock,\n",
        ")\n",
        "from idaes.models.properties.modular_properties.base.generic_reaction import (\n",
        "    GenericReactionParameterBlock,\n",
        ")\n",
        "from idaes.models.unit_models import Feed, Mixer, Heater, StoichiometricReactor, Product\n",
        "\n",
        "from idaes.core.solvers import get_solver\n",
        "from idaes.core.util.model_statistics import degrees_of_freedom\n",
        "from idaes.core.util.initialization import propagate_state"
      ]
    },
    {
      "cell_type": "markdown",
      "metadata": {},
      "source": [
        "## Importing Required Thermophysical and Reaction Packages\n",
        "\n",
        "The final step is to import the thermophysical and reaction packages. We have created a custom thermophysical package that support ideal vapor and liquid behavior for this system, and in this case we will restrict it to ideal liquid behavior only. \n",
        "\n",
        "Let us import the following modules from the same directory as this Jupyter notebook:\n",
        "- egprod_ideal as thermo_props\n",
        "- egprod_reaction as reaction_props"
      ]
    },
    {
      "cell_type": "code",
      "execution_count": null,
      "metadata": {},
      "outputs": [],
      "source": [
        "import egprod_ideal as thermo_props\n",
        "import egprod_reaction as reaction_props"
      ]
    },
    {
      "cell_type": "markdown",
      "metadata": {},
      "source": [
        "## Constructing the Flowsheet\n",
        "\n",
        "We have now imported all the components, unit models, and property modules we need to construct a flowsheet. Let us create a ConcreteModel and add the flowsheet block. "
      ]
    },
    {
      "cell_type": "code",
      "execution_count": null,
      "metadata": {},
      "outputs": [],
      "source": [
        "m = ConcreteModel()\n",
        "m.fs = FlowsheetBlock(dynamic=False)"
      ]
    },
    {
      "cell_type": "markdown",
      "metadata": {},
      "source": [
        "We now need to add the property packages to the flowsheet. Unlike the basic [Flash unit model example](http://localhost:8888/notebooks/GitHub/examples-pse/src/Tutorials/Basics/flash_unit_solution_testing_doc.md), where we only had a thermophysical property package, for this flowsheet we will also need to add a reaction property package. We will use the [Modular Property Framework](https://idaes-pse.readthedocs.io/en/stable/explanations/components/property_package/index.html#generic-property-package-framework) and [Modular Reaction Framework](https://idaes-pse.readthedocs.io/en/stable/explanations/components/property_package/index.html#generic-reaction-package-framework). The get_prop method for the natural gas property module automatically returns the correct dictionary using a component list argument. The GenericParameterBlock and GenericReactionParameterBlock methods build states blocks from passed parameter data; the reaction block unpacks using **reaction_props.config_dict to allow for optional or empty keyword arguments:"
      ]
    },
    {
      "cell_type": "code",
      "execution_count": null,
      "metadata": {
        "scrolled": true
      },
      "outputs": [],
      "source": [
        "m.fs.thermo_params = GenericParameterBlock(**thermo_props.config_dict)\n",
        "m.fs.reaction_params = GenericReactionParameterBlock(\n",
        "    property_package=m.fs.thermo_params, **reaction_props.config_dict\n",
        ")"
      ]
    },
    {
      "cell_type": "markdown",
      "metadata": {},
      "source": [
        "## Adding Unit Models\n",
        "\n",
        "Let us start adding the unit models we have imported to the flowsheet. Here, we are adding a `Mixer`, a `Heater` and a `StoichiometricReactor`. Note that all unit models need to be given a property package argument. In addition to that, there are several arguments depending on the unit model, please refer to the documentation for more details on [IDAES Unit Models](https://idaes-pse.readthedocs.io/en/stable/reference_guides/model_libraries/index.html). For example, the `Mixer` is given a `list` consisting of names to the two inlets."
      ]
    },
    {
      "cell_type": "code",
      "execution_count": null,
      "metadata": {
        "scrolled": true
      },
      "outputs": [],
      "source": [
        "m.fs.OXIDE = Feed(property_package=m.fs.thermo_params)\n",
        "m.fs.ACID = Feed(property_package=m.fs.thermo_params)\n",
        "m.fs.PROD = Product(property_package=m.fs.thermo_params)\n",
        "m.fs.M101 = Mixer(\n",
        "    property_package=m.fs.thermo_params, inlet_list=[\"reagent_feed\", \"catalyst_feed\"]\n",
        ")\n",
        "m.fs.H101 = Heater(\n",
        "    property_package=m.fs.thermo_params,\n",
        "    has_pressure_change=False,\n",
        "    has_phase_equilibrium=False,\n",
        ")"
      ]
    },
    {
      "cell_type": "code",
      "execution_count": null,
      "metadata": {},
      "outputs": [],
      "source": [
        "m.fs.R101 = StoichiometricReactor(\n",
        "    property_package=m.fs.thermo_params,\n",
        "    reaction_package=m.fs.reaction_params,\n",
        "    has_heat_of_reaction=True,\n",
        "    has_heat_transfer=True,\n",
        "    has_pressure_change=False,\n",
        ")"
      ]
    },
    {
      "cell_type": "markdown",
      "metadata": {},
      "source": [
        "## Connecting Unit Models Using Arcs\n",
        "\n",
        "We have now added all the unit models we need to the flowsheet. However, we have not yet specifed how the units are to be connected. To do this, we will be using the `Arc` which is a pyomo component that takes in two arguments: `source` and `destination`. Let us connect the outlet of the `Mixer` to the inlet of the `Heater`, and the outlet of the `Heater` to the inlet of the `StoichiometricReactor`. Additionally, we will connect the `Feed` and `Product` blocks to the flowsheet:"
      ]
    },
    {
      "cell_type": "code",
      "execution_count": null,
      "metadata": {},
      "outputs": [],
      "source": [
        "m.fs.s01 = Arc(source=m.fs.OXIDE.outlet, destination=m.fs.M101.reagent_feed)\n",
        "m.fs.s02 = Arc(source=m.fs.ACID.outlet, destination=m.fs.M101.catalyst_feed)\n",
        "m.fs.s03 = Arc(source=m.fs.M101.outlet, destination=m.fs.H101.inlet)\n",
        "m.fs.s04 = Arc(source=m.fs.H101.outlet, destination=m.fs.R101.inlet)\n",
        "m.fs.s05 = Arc(source=m.fs.R101.outlet, destination=m.fs.PROD.inlet)"
      ]
    },
    {
      "cell_type": "markdown",
      "metadata": {},
      "source": [
        "We have now connected the unit model block using the arcs. However, we also need to link the state variables on connected ports. Pyomo provides a convenient method `TransformationFactory` to write these equality constraints for us between two ports:"
      ]
    },
    {
      "cell_type": "code",
      "execution_count": null,
      "metadata": {},
      "outputs": [],
      "source": [
        "TransformationFactory(\"network.expand_arcs\").apply_to(m)"
      ]
    },
    {
      "cell_type": "markdown",
      "metadata": {},
      "source": [
        "## Adding Expressions to Compute Operating Costs\n",
        "\n",
        "In this section, we will add a few Expressions that allows us to evaluate the performance. `Expressions` provide a convenient way of calculating certain values that are a function of the variables defined in the model. For more details on `Expressions`, please refer to the [Pyomo Expression documentaiton]( https://pyomo.readthedocs.io/en/stable/pyomo_modeling_components/Expressions.html).\n",
        "\n",
        "For this flowsheet, we are interested in computing ethylene glycol production in millions of pounds per year, as well as the total costs due to cooling and heating utilities."
      ]
    },
    {
      "cell_type": "markdown",
      "metadata": {},
      "source": [
        "Let us first add an `Expression` to convert the product flow from mol/s to MM lb/year of ethylene glycol. We see that the molecular weight exists in the thermophysical property package, so we may use that value for our calculations."
      ]
    },
    {
      "cell_type": "code",
      "execution_count": null,
      "metadata": {},
      "outputs": [],
      "source": [
        "m.fs.eg_prod = Expression(\n",
        "    expr=pyunits.convert(\n",
        "        m.fs.PROD.inlet.flow_mol_phase_comp[0, \"Liq\", \"ethylene_glycol\"]\n",
        "        * m.fs.thermo_params.ethylene_glycol.mw,  # MW defined in properties as kg/mol\n",
        "        to_units=pyunits.Mlb / pyunits.yr,\n",
        "    )\n",
        ")  # converting kg/s to MM lb/year"
      ]
    },
    {
      "cell_type": "markdown",
      "metadata": {},
      "source": [
        "Now, let us add expressions to compute the reactor cooling cost (\\\\$/s) assuming a cost of 2.12E-5 \\\\$/kW, and the heating utility cost (\\\\$/s) assuming 2.2E-4 \\\\$/kW. Note that the heat duty is in units of watt (J/s). The total operating cost will be the sum of the two, expressed in \\\\$/year assuming 8000 operating hours per year (~10\\% downtime, which is fairly common for small scale chemical plants):"
      ]
    },
    {
      "cell_type": "code",
      "execution_count": null,
      "metadata": {},
      "outputs": [],
      "source": [
        "m.fs.cooling_cost = Expression(\n",
        "    expr=2.12e-8 * (-m.fs.R101.heat_duty[0])\n",
        ")  # the reaction is exothermic, so R101 duty is negative\n",
        "m.fs.heating_cost = Expression(\n",
        "    expr=2.2e-7 * m.fs.H101.heat_duty[0]\n",
        ")  # the stream must be heated to T_rxn, so H101 duty is positive\n",
        "m.fs.operating_cost = Expression(\n",
        "    expr=(3600 * 8000 * (m.fs.heating_cost + m.fs.cooling_cost))\n",
        ")"
      ]
    },
    {
      "cell_type": "markdown",
      "metadata": {},
      "source": [
        "## Fixing Feed Conditions\n",
        "\n",
        "Let us first check how many degrees of freedom exist for this flowsheet using the `degrees_of_freedom` tool we imported earlier. We expect each stream to have 6 degrees of freedom, the mixer to have 0 (after both streams are accounted for), the heater to have 1 (just the duty, since the inlet is also the outlet of M101), and the reactor to have 1 (duty or overall conversion, since the inlet is also the outlet of H101). In this case, the reactor has an extra degree of freedom since we have not yet defined the yield of the sole rate-kinetics reaction. Therefore, we have 15 degrees of freedom to specify: temperature, pressure and flow of all four components on both streams; outlet heater temperature; reactor conversion and duty."
      ]
    },
    {
      "cell_type": "code",
      "execution_count": null,
      "metadata": {
        "scrolled": true
      },
      "outputs": [],
      "source": [
        "print(degrees_of_freedom(m))"
      ]
    },
    {
      "cell_type": "markdown",
      "metadata": {},
      "source": [
        "We will now be fixing the feed stream to the conditions shown in the flowsheet above. As mentioned in other tutorials, the IDAES framework expects a time index value for every referenced internal stream or unit variable, even in steady-state systems with a single time point $ t = 0 $ (`t = [0]` is the default when creating a `FlowsheetBlock` without passing a `time_set` argument). The non-present components in each stream are assigned a very small non-zero value to help with convergence and initializing. Based on stoichiometric ratios for the reaction, 80% conversion and 200 MM lb/year (46.4 mol/s) of ethylene glycol, we will initialize our simulation with the following calculated values:"
      ]
    },
    {
      "cell_type": "code",
      "execution_count": null,
      "metadata": {},
      "outputs": [],
      "source": [
        "m.fs.OXIDE.outlet.flow_mol_phase_comp[0, \"Liq\", \"ethylene_oxide\"].fix(\n",
        "    58.0 * pyunits.mol / pyunits.s\n",
        ")\n",
        "m.fs.OXIDE.outlet.flow_mol_phase_comp[0, \"Liq\", \"water\"].fix(\n",
        "    39.6 * pyunits.mol / pyunits.s\n",
        ")  # calculated from 16.1 mol EO / cudm in stream\n",
        "m.fs.OXIDE.outlet.flow_mol_phase_comp[0, \"Liq\", \"sulfuric_acid\"].fix(\n",
        "    1e-5 * pyunits.mol / pyunits.s\n",
        ")\n",
        "m.fs.OXIDE.outlet.flow_mol_phase_comp[0, \"Liq\", \"ethylene_glycol\"].fix(\n",
        "    1e-5 * pyunits.mol / pyunits.s\n",
        ")\n",
        "m.fs.OXIDE.outlet.temperature.fix(298.15 * pyunits.K)\n",
        "m.fs.OXIDE.outlet.pressure.fix(1e5 * pyunits.Pa)\n",
        "\n",
        "m.fs.ACID.outlet.flow_mol_phase_comp[0, \"Liq\", \"ethylene_oxide\"].fix(\n",
        "    1e-5 * pyunits.mol / pyunits.s\n",
        ")\n",
        "m.fs.ACID.outlet.flow_mol_phase_comp[0, \"Liq\", \"water\"].fix(\n",
        "    200 * pyunits.mol / pyunits.s\n",
        ")\n",
        "m.fs.ACID.outlet.flow_mol_phase_comp[0, \"Liq\", \"sulfuric_acid\"].fix(\n",
        "    0.334 * pyunits.mol / pyunits.s\n",
        ")  # calculated from 0.9 wt% SA in stream\n",
        "m.fs.ACID.outlet.flow_mol_phase_comp[0, \"Liq\", \"ethylene_glycol\"].fix(\n",
        "    1e-5 * pyunits.mol / pyunits.s\n",
        ")\n",
        "m.fs.ACID.outlet.temperature.fix(298.15 * pyunits.K)\n",
        "m.fs.ACID.outlet.pressure.fix(1e5 * pyunits.Pa)"
      ]
    },
    {
      "cell_type": "markdown",
      "metadata": {},
      "source": [
        "## Fixing Unit Model Specifications\n",
        "\n",
        "Now that we have fixed our inlet feed conditions, we will now be fixing the operating conditions for the unit models in the flowsheet. Let us fix the outlet temperature of H101 to 328.15 K. "
      ]
    },
    {
      "cell_type": "code",
      "execution_count": null,
      "metadata": {},
      "outputs": [],
      "source": [
        "m.fs.H101.outlet.temperature.fix(328.15 * pyunits.K)"
      ]
    },
    {
      "cell_type": "markdown",
      "metadata": {},
      "source": [
        "We will need to specify both initial reactant extent (conversion or yield) and heat duty values (these are the only two free variables to choose from). The reaction extent can be specified directly, as a molar or mass yield ratio of product to a particular reactant, or fractional conversion of a particular reactant. Here, we choose fractional conversion in terms of ethylene oxide. Since heat duty and the outlet reactor temperature are interdependent, we can choose to specify  this quantity instead. While the reaction kinetic parameters exist in the property package, we also do not need to add a rate constant expression since generation is explicitly defined through the conversion/yield. Note that our initial problem will solve with zero *temperature change* but will be infeasible with zero *heat duty*; this is due to the heat of reaction enforced by allowing heat transfer and mandating a non-zero conversion."
      ]
    },
    {
      "cell_type": "code",
      "execution_count": null,
      "metadata": {},
      "outputs": [],
      "source": [
        "m.fs.R101.conversion = Var(\n",
        "    initialize=0.80, bounds=(0, 1), units=pyunits.dimensionless\n",
        ")  # fraction\n",
        "\n",
        "m.fs.R101.conv_constraint = Constraint(\n",
        "    expr=m.fs.R101.conversion\n",
        "    * m.fs.R101.inlet.flow_mol_phase_comp[0, \"Liq\", \"ethylene_oxide\"]\n",
        "    == (\n",
        "        m.fs.R101.inlet.flow_mol_phase_comp[0, \"Liq\", \"ethylene_oxide\"]\n",
        "        - m.fs.R101.outlet.flow_mol_phase_comp[0, \"Liq\", \"ethylene_oxide\"]\n",
        "    )\n",
        ")\n",
        "\n",
        "m.fs.R101.conversion.fix(0.80)\n",
        "\n",
        "m.fs.R101.outlet.temperature.fix(328.15 * pyunits.K)  # equal inlet reactor temperature"
      ]
    },
    {
      "cell_type": "markdown",
      "metadata": {},
      "source": [
        "For initialization, we solve a square problem (degrees of freedom = 0). Let's check the degrees of freedom below:"
      ]
    },
    {
      "cell_type": "code",
      "execution_count": null,
      "metadata": {},
      "outputs": [],
      "source": [
        "print(degrees_of_freedom(m))"
      ]
    },
    {
      "cell_type": "markdown",
      "metadata": {},
      "source": [
        "Finally, we need to initialize the each unit operation in sequence to solve the flowsheet. As in best practice, unit operations are initialized or solved, and outlet properties are propagated to connected inlet streams via arc definitions as follows:"
      ]
    },
    {
      "cell_type": "code",
      "execution_count": null,
      "metadata": {},
      "outputs": [],
      "source": [
        "# Initialize and solve each unit operation\n",
        "m.fs.OXIDE.initialize()\n",
        "propagate_state(arc=m.fs.s01)\n",
        "\n",
        "m.fs.ACID.initialize()\n",
        "propagate_state(arc=m.fs.s01)\n",
        "\n",
        "m.fs.M101.initialize()\n",
        "propagate_state(arc=m.fs.s03)\n",
        "\n",
        "m.fs.H101.initialize()\n",
        "propagate_state(arc=m.fs.s04)\n",
        "\n",
        "m.fs.R101.initialize()\n",
        "propagate_state(arc=m.fs.s05)\n",
        "\n",
        "m.fs.PROD.initialize()\n",
        "\n",
        "# set solver\n",
        "solver = get_solver()"
      ]
    },
    {
      "cell_type": "code",
      "execution_count": null,
      "metadata": {
        "scrolled": true
      },
      "outputs": [],
      "source": [
        "# Solve the model\n",
        "results = solver.solve(m, tee=True)"
      ]
    },
    {
      "cell_type": "markdown",
      "metadata": {},
      "source": [
        "## Analyze the Results of the Square Problem\n",
        "\n",
        "\n",
        "What is the total operating cost? "
      ]
    },
    {
      "cell_type": "code",
      "execution_count": null,
      "metadata": {},
      "outputs": [],
      "source": [
        "print(f\"operating cost = ${value(m.fs.operating_cost)/1e6:0.3f} million per year\")"
      ]
    },
    {
      "cell_type": "markdown",
      "metadata": {},
      "source": [
        "For this operating cost, what conversion did we achieve of ethylene oxide to ethylene glycol? "
      ]
    },
    {
      "cell_type": "code",
      "execution_count": null,
      "metadata": {},
      "outputs": [],
      "source": [
        "m.fs.R101.report()\n",
        "\n",
        "print()\n",
        "print(f\"Conversion achieved = {value(m.fs.R101.conversion):.1%}\")"
      ]
    },
    {
      "cell_type": "markdown",
      "metadata": {},
      "source": [
        "## Optimizing Ethylene Glycol Production\n",
        "\n",
        "Now that the flowsheet has been squared and solved, we can run a small optimization problem to minimize our production costs. Suppose we require at least 200 million pounds/year of ethylene glycol produced and 90% conversion of ethylene oxide, allowing for variable and reactor temperature (heater outlet)."
      ]
    },
    {
      "cell_type": "markdown",
      "metadata": {},
      "source": [
        "Let us declare our objective function for this problem. "
      ]
    },
    {
      "cell_type": "code",
      "execution_count": null,
      "metadata": {},
      "outputs": [],
      "source": [
        "m.fs.objective = Objective(expr=m.fs.operating_cost)"
      ]
    },
    {
      "cell_type": "markdown",
      "metadata": {},
      "source": [
        "Now, we need to add the design constraints and unfix the decision variables as we had solved a square problem (degrees of freedom = 0) until now, as well as set bounds for the design variables (reactor outlet temperature is set by state variable bounds in property package):"
      ]
    },
    {
      "cell_type": "code",
      "execution_count": null,
      "metadata": {},
      "outputs": [],
      "source": [
        "m.fs.eg_prod_con = Constraint(\n",
        "    expr=m.fs.eg_prod >= 200 * pyunits.Mlb / pyunits.yr\n",
        ")  # MM lb/year\n",
        "m.fs.R101.conversion.fix(0.90)\n",
        "\n",
        "m.fs.H101.outlet.temperature.unfix()\n",
        "m.fs.H101.outlet.temperature[0].setlb(328.15 * pyunits.K)\n",
        "m.fs.H101.outlet.temperature[0].setub(\n",
        "    470.45 * pyunits.K\n",
        ")  # highest component boiling point (ethylene glycol)\n",
        "\n",
        "m.fs.R101.outlet.temperature.unfix()"
      ]
    },
    {
      "cell_type": "markdown",
      "metadata": {},
      "source": [
        "\n",
        "We have now defined the optimization problem and we are now ready to solve this problem. \n",
        "\n",
        "\n"
      ]
    },
    {
      "cell_type": "code",
      "execution_count": null,
      "metadata": {
        "scrolled": true
      },
      "outputs": [],
      "source": [
        "results = solver.solve(m, tee=True)"
      ]
    },
    {
      "cell_type": "code",
      "execution_count": null,
      "metadata": {},
      "outputs": [],
      "source": [
        "print(f\"operating cost = ${value(m.fs.operating_cost)/1e6:0.3f} million per year\")\n",
        "\n",
        "print()\n",
        "print(\"Heater results\")\n",
        "\n",
        "m.fs.H101.report()\n",
        "\n",
        "print()\n",
        "print(\"Stoichiometric reactor results\")\n",
        "\n",
        "m.fs.R101.report()"
      ]
    },
    {
      "cell_type": "markdown",
      "metadata": {},
      "source": [
        "Display optimal values for the decision variables and design variables:"
      ]
    },
    {
      "cell_type": "code",
      "execution_count": null,
      "metadata": {},
      "outputs": [],
      "source": [
        "print(\"Optimal Values\")\n",
        "print()\n",
        "\n",
        "print(f\"H101 outlet temperature = {value(m.fs.H101.outlet.temperature[0]):0.3f} K\")\n",
        "\n",
        "print()\n",
        "print(f\"R101 outlet temperature = {value(m.fs.R101.outlet.temperature[0]):0.3f} K\")\n",
        "\n",
        "print()\n",
        "print(f\"Ethylene glycol produced = {value(m.fs.eg_prod):0.3f} MM lb/year\")\n",
        "\n",
        "print()\n",
        "print(f\"Conversion achieved = {value(m.fs.R101.conversion):.1%}\")"
      ]
    },
    {
      "cell_type": "code",
      "execution_count": null,
      "metadata": {},
      "outputs": [],
      "source": []
=======
 "cells": [
  {
   "cell_type": "code",
   "execution_count": 1,
   "metadata": {
    "tags": [
     "header",
     "hide-cell"
    ]
   },
   "outputs": [],
   "source": [
    "###############################################################################\n",
    "# The Institute for the Design of Advanced Energy Systems Integrated Platform\n",
    "# Framework (IDAES IP) was produced under the DOE Institute for the\n",
    "# Design of Advanced Energy Systems (IDAES).\n",
    "#\n",
    "# Copyright (c) 2018-2023 by the software owners: The Regents of the\n",
    "# University of California, through Lawrence Berkeley National Laboratory,\n",
    "# National Technology & Engineering Solutions of Sandia, LLC, Carnegie Mellon\n",
    "# University, West Virginia University Research Corporation, et al.\n",
    "# All rights reserved.  Please see the files COPYRIGHT.md and LICENSE.md\n",
    "# for full copyright and license information.\n",
    "###############################################################################"
   ]
  },
  {
   "cell_type": "markdown",
   "metadata": {},
   "source": [
    "\n",
    "# Flowsheet Stoichiometric Reactor Simulation and Optimization of Ethylene Glycol Production\n",
    "Author: Brandon Paul  \n",
    "Maintainer: Brandon Paul  \n",
    "Updated: 2023-06-01  \n",
    "\n",
    "## Learning Outcomes\n",
    "\n",
    "\n",
    "- Call and implement the IDAES StochiometricReactor unit model\n",
    "- Construct a steady-state flowsheet using the IDAES unit model library\n",
    "- Connecting unit models in a flowsheet using Arcs\n",
    "- Fomulate and solve an optimization problem\n",
    "    - Defining an objective function\n",
    "    - Setting variable bounds\n",
    "    - Adding additional constraints \n",
    "\n",
    "\n",
    "## Problem Statement\n",
    "\n",
    "Following the previous example implementing a [Continuous Stirred Tank Reactor (CSTR) unit model](http://localhost:8888/notebooks/GitHub/examples-pse/src/Examples/UnitModels/Reactors/cstr_testing_doc.md), we can alter the flowsheet to use a stochiometric (or yield) reactor. As before, this example is adapted from Fogler, H.S., Elements of Chemical Reaction Engineering 5th ed., 2016, Prentice Hall,  p. 157-160 with the following chemical reaction, property packages and flowsheet. Unlike the previous two reactors which apply performance equations to calculate reaction extent, this simplified reactor model neglects all geometric properties and allows the user to specify a yield per reaction. The state variables chosen for the property package are **molar flows of each component by phase in each stream, temperature of each stream and pressure of each stream**. The components considered are: **ethylene oxide, water, sulfuric acid and ethylene glycol** and the process occurs in liquid phase only. Therefore, every stream has 4 flow variables, 1 temperature and 1 pressure variable.\n",
    "\n",
    "Chemical reaction:\n",
    "\n",
    "**C<sub>2</sub>H<sub>4</sub>O</sub> + H<sub>2</sub>O</sub> + H<sub>2</sub>S</sub>O<sub>4</sub> → C<sub>2</sub>H<sub>6</sub>O<sub>2</sub> + H<sub>2</sub>S</sub>O<sub>4</sub>**\n",
    "\n",
    "Property Packages:\n",
    "\n",
    "- egprod_ideal.py\n",
    "- egprod_reaction.py\n",
    "\n",
    "Flowsheet:\n",
    "\n",
    "![](egprod_flowsheet.png)\n"
   ]
  },
  {
   "cell_type": "markdown",
   "metadata": {},
   "source": [
    "## Importing Required Pyomo and IDAES components\n",
    "\n",
    "\n",
    "To construct a flowsheet, we will need several components from the Pyomo and IDAES packages. Let us first import the following components from Pyomo:\n",
    "- Constraint (to write constraints)\n",
    "- Var (to declare variables)\n",
    "- ConcreteModel (to create the concrete model object)\n",
    "- Expression (to evaluate values as a function of variables defined in the model)\n",
    "- Objective (to define an objective function for optimization)\n",
    "- TransformationFactory (to apply certain transformations)\n",
    "- Arc (to connect two unit models)\n",
    "\n",
    "For further details on these components, please refer to the pyomo documentation: https://pyomo.readthedocs.io/en/stable/\n",
    "\n",
    "From idaes, we will be needing the `FlowsheetBlock` and the following unit models:\n",
    "- Mixer\n",
    "- Heater\n",
    "- StoichiometricReactor\n",
    "\n",
    "We will also be needing some utility tools to put together the flowsheet and calculate the degrees of freedom, tools for model expressions and calling variable values, and built-in functions to define property packages, add unit containers to objects and define our initialization scheme.\n"
   ]
  },
  {
   "cell_type": "code",
   "execution_count": 2,
   "metadata": {},
   "outputs": [],
   "source": [
    "from pyomo.environ import (\n",
    "    Constraint,\n",
    "    Var,\n",
    "    ConcreteModel,\n",
    "    Expression,\n",
    "    Objective,\n",
    "    TransformationFactory,\n",
    "    value,\n",
    "    units as pyunits,\n",
    ")\n",
    "from pyomo.network import Arc\n",
    "\n",
    "from idaes.core import FlowsheetBlock\n",
    "from idaes.models.properties.modular_properties.base.generic_property import (\n",
    "    GenericParameterBlock,\n",
    ")\n",
    "from idaes.models.properties.modular_properties.base.generic_reaction import (\n",
    "    GenericReactionParameterBlock,\n",
    ")\n",
    "from idaes.models.unit_models import Feed, Mixer, Heater, StoichiometricReactor, Product\n",
    "\n",
    "from idaes.core.solvers import get_solver\n",
    "from idaes.core.util.model_statistics import degrees_of_freedom\n",
    "from idaes.core.util.initialization import propagate_state"
   ]
  },
  {
   "cell_type": "markdown",
   "metadata": {},
   "source": [
    "## Importing Required Thermophysical and Reaction Packages\n",
    "\n",
    "The final step is to import the thermophysical and reaction packages. We have created a custom thermophysical package that support ideal vapor and liquid behavior for this system, and in this case we will restrict it to ideal liquid behavior only. \n",
    "\n",
    "Let us import the following modules from the same directory as this Jupyter notebook:\n",
    "- egprod_ideal as thermo_props\n",
    "- egprod_reaction as reaction_props"
   ]
  },
  {
   "cell_type": "code",
   "execution_count": 3,
   "metadata": {},
   "outputs": [],
   "source": [
    "import egprod_ideal as thermo_props\n",
    "import egprod_reaction as reaction_props"
   ]
  },
  {
   "cell_type": "markdown",
   "metadata": {},
   "source": [
    "## Constructing the Flowsheet\n",
    "\n",
    "We have now imported all the components, unit models, and property modules we need to construct a flowsheet. Let us create a ConcreteModel and add the flowsheet block. "
   ]
  },
  {
   "cell_type": "code",
   "execution_count": 4,
   "metadata": {},
   "outputs": [],
   "source": [
    "m = ConcreteModel()\n",
    "m.fs = FlowsheetBlock(dynamic=False)"
   ]
  },
  {
   "cell_type": "markdown",
   "metadata": {},
   "source": [
    "We now need to add the property packages to the flowsheet. Unlike the basic [Flash unit model example](http://localhost:8888/notebooks/GitHub/examples-pse/src/Tutorials/Basics/flash_unit_solution_testing_doc.md), where we only had a thermophysical property package, for this flowsheet we will also need to add a reaction property package. We will use the [Modular Property Framework](https://idaes-pse.readthedocs.io/en/stable/explanations/components/property_package/index.html#generic-property-package-framework) and [Modular Reaction Framework](https://idaes-pse.readthedocs.io/en/stable/explanations/components/property_package/index.html#generic-reaction-package-framework). The get_prop method for the natural gas property module automatically returns the correct dictionary using a component list argument. The GenericParameterBlock and GenericReactionParameterBlock methods build states blocks from passed parameter data; the reaction block unpacks using **reaction_props.config_dict to allow for optional or empty keyword arguments:"
   ]
  },
  {
   "cell_type": "code",
   "execution_count": 5,
   "metadata": {
    "scrolled": true
   },
   "outputs": [],
   "source": [
    "m.fs.thermo_params = GenericParameterBlock(**thermo_props.config_dict)\n",
    "m.fs.reaction_params = GenericReactionParameterBlock(\n",
    "    property_package=m.fs.thermo_params, **reaction_props.config_dict\n",
    ")"
   ]
  },
  {
   "cell_type": "markdown",
   "metadata": {},
   "source": [
    "## Adding Unit Models\n",
    "\n",
    "Let us start adding the unit models we have imported to the flowsheet. Here, we are adding a `Mixer`, a `Heater` and a `StoichiometricReactor`. Note that all unit models need to be given a property package argument. In addition to that, there are several arguments depending on the unit model, please refer to the documentation for more details on [IDAES Unit Models](https://idaes-pse.readthedocs.io/en/stable/reference_guides/model_libraries/index.html). For example, the `Mixer` is given a `list` consisting of names to the two inlets."
   ]
  },
  {
   "cell_type": "code",
   "execution_count": 6,
   "metadata": {
    "scrolled": true
   },
   "outputs": [],
   "source": [
    "m.fs.OXIDE = Feed(property_package=m.fs.thermo_params)\n",
    "m.fs.ACID = Feed(property_package=m.fs.thermo_params)\n",
    "m.fs.PROD = Product(property_package=m.fs.thermo_params)\n",
    "m.fs.M101 = Mixer(\n",
    "    property_package=m.fs.thermo_params, inlet_list=[\"reagent_feed\", \"catalyst_feed\"]\n",
    ")\n",
    "m.fs.H101 = Heater(\n",
    "    property_package=m.fs.thermo_params,\n",
    "    has_pressure_change=False,\n",
    "    has_phase_equilibrium=False,\n",
    ")"
   ]
  },
  {
   "cell_type": "code",
   "execution_count": 7,
   "metadata": {
    "scrolled": false
   },
   "outputs": [],
   "source": [
    "m.fs.R101 = StoichiometricReactor(\n",
    "    property_package=m.fs.thermo_params,\n",
    "    reaction_package=m.fs.reaction_params,\n",
    "    has_heat_of_reaction=True,\n",
    "    has_heat_transfer=True,\n",
    "    has_pressure_change=False,\n",
    ")"
   ]
  },
  {
   "cell_type": "markdown",
   "metadata": {},
   "source": [
    "## Connecting Unit Models Using Arcs\n",
    "\n",
    "We have now added all the unit models we need to the flowsheet. However, we have not yet specified how the units are to be connected. To do this, we will be using the `Arc` which is a pyomo component that takes in two arguments: `source` and `destination`. Let us connect the outlet of the `Mixer` to the inlet of the `Heater`, and the outlet of the `Heater` to the inlet of the `StoichiometricReactor`. Additionally, we will connect the `Feed` and `Product` blocks to the flowsheet:"
   ]
  },
  {
   "cell_type": "code",
   "execution_count": 8,
   "metadata": {},
   "outputs": [],
   "source": [
    "m.fs.s01 = Arc(source=m.fs.OXIDE.outlet, destination=m.fs.M101.reagent_feed)\n",
    "m.fs.s02 = Arc(source=m.fs.ACID.outlet, destination=m.fs.M101.catalyst_feed)\n",
    "m.fs.s03 = Arc(source=m.fs.M101.outlet, destination=m.fs.H101.inlet)\n",
    "m.fs.s04 = Arc(source=m.fs.H101.outlet, destination=m.fs.R101.inlet)\n",
    "m.fs.s05 = Arc(source=m.fs.R101.outlet, destination=m.fs.PROD.inlet)"
   ]
  },
  {
   "cell_type": "markdown",
   "metadata": {},
   "source": [
    "We have now connected the unit model block using the arcs. However, we also need to link the state variables on connected ports. Pyomo provides a convenient method `TransformationFactory` to write these equality constraints for us between two ports:"
   ]
  },
  {
   "cell_type": "code",
   "execution_count": 9,
   "metadata": {},
   "outputs": [],
   "source": [
    "TransformationFactory(\"network.expand_arcs\").apply_to(m)"
   ]
  },
  {
   "cell_type": "markdown",
   "metadata": {},
   "source": [
    "## Adding Expressions to Compute Operating Costs\n",
    "\n",
    "In this section, we will add a few Expressions that allows us to evaluate the performance. `Expressions` provide a convenient way of calculating certain values that are a function of the variables defined in the model. For more details on `Expressions`, please refer to the [Pyomo Expression documentation]( https://pyomo.readthedocs.io/en/stable/pyomo_modeling_components/Expressions.html).\n",
    "\n",
    "For this flowsheet, we are interested in computing ethylene glycol production in millions of pounds per year, as well as the total costs due to cooling and heating utilities."
   ]
  },
  {
   "cell_type": "markdown",
   "metadata": {},
   "source": [
    "Let us first add an `Expression` to convert the product flow from mol/s to MM lb/year of ethylene glycol. We see that the molecular weight exists in the thermophysical property package, so we may use that value for our calculations."
   ]
  },
  {
   "cell_type": "code",
   "execution_count": 10,
   "metadata": {},
   "outputs": [],
   "source": [
    "m.fs.eg_prod = Expression(\n",
    "    expr=pyunits.convert(\n",
    "        m.fs.PROD.inlet.flow_mol_phase_comp[0, \"Liq\", \"ethylene_glycol\"]\n",
    "        * m.fs.thermo_params.ethylene_glycol.mw,  # MW defined in properties as kg/mol\n",
    "        to_units=pyunits.Mlb / pyunits.yr,\n",
    "    )\n",
    ")  # converting kg/s to MM lb/year"
   ]
  },
  {
   "cell_type": "markdown",
   "metadata": {},
   "source": [
    "Now, let us add expressions to compute the reactor cooling cost (\\\\$/s) assuming a cost of 2.12E-5 \\\\$/kW, and the heating utility cost (\\\\$/s) assuming 2.2E-4 \\\\$/kW. Note that the heat duty is in units of watt (J/s). The total operating cost will be the sum of the two, expressed in \\\\$/year assuming 8000 operating hours per year (~10\\% downtime, which is fairly common for small scale chemical plants):"
   ]
  },
  {
   "cell_type": "code",
   "execution_count": 11,
   "metadata": {},
   "outputs": [],
   "source": [
    "m.fs.cooling_cost = Expression(\n",
    "    expr=2.12e-8 * (-m.fs.R101.heat_duty[0])\n",
    ")  # the reaction is exothermic, so R101 duty is negative\n",
    "m.fs.heating_cost = Expression(\n",
    "    expr=2.2e-7 * m.fs.H101.heat_duty[0]\n",
    ")  # the stream must be heated to T_rxn, so H101 duty is positive\n",
    "m.fs.operating_cost = Expression(\n",
    "    expr=(3600 * 8000 * (m.fs.heating_cost + m.fs.cooling_cost))\n",
    ")"
   ]
  },
  {
   "cell_type": "markdown",
   "metadata": {},
   "source": [
    "## Fixing Feed Conditions\n",
    "\n",
    "Let us first check how many degrees of freedom exist for this flowsheet using the `degrees_of_freedom` tool we imported earlier. We expect each stream to have 6 degrees of freedom, the mixer to have 0 (after both streams are accounted for), the heater to have 1 (just the duty, since the inlet is also the outlet of M101), and the reactor to have 1 (duty or overall conversion, since the inlet is also the outlet of H101). In this case, the reactor has an extra degree of freedom since we have not yet defined the yield of the sole rate-kinetics reaction. Therefore, we have 15 degrees of freedom to specify: temperature, pressure and flow of all four components on both streams; outlet heater temperature; reactor conversion and duty."
   ]
  },
  {
   "cell_type": "code",
   "execution_count": 12,
   "metadata": {
    "scrolled": true
   },
   "outputs": [
    {
     "name": "stdout",
     "output_type": "stream",
     "text": [
      "15\n"
     ]
>>>>>>> 8818ba74
    }
  ],
  "metadata": {
    "celltoolbar": "Tags",
    "kernelspec": {
      "display_name": "Python 3 (ipykernel)",
      "language": "python",
      "name": "python3"
    },
    "language_info": {
      "codemirror_mode": {
        "name": "ipython",
        "version": 3
      },
      "file_extension": ".py",
      "mimetype": "text/x-python",
      "name": "python",
      "nbconvert_exporter": "python",
      "pygments_lexer": "ipython3",
      "version": "3.9.18"
    }
  },
  "nbformat": 4,
  "nbformat_minor": 3
}<|MERGE_RESOLUTION|>--- conflicted
+++ resolved
@@ -1,673 +1,4 @@
 {
-<<<<<<< HEAD
-  "cells": [
-    {
-      "cell_type": "code",
-      "execution_count": null,
-      "metadata": {
-        "tags": [
-          "header",
-          "hide-cell"
-        ]
-      },
-      "outputs": [],
-      "source": [
-        "###############################################################################\n",
-        "# The Institute for the Design of Advanced Energy Systems Integrated Platform\n",
-        "# Framework (IDAES IP) was produced under the DOE Institute for the\n",
-        "# Design of Advanced Energy Systems (IDAES).\n",
-        "#\n",
-        "# Copyright (c) 2018-2023 by the software owners: The Regents of the\n",
-        "# University of California, through Lawrence Berkeley National Laboratory,\n",
-        "# National Technology & Engineering Solutions of Sandia, LLC, Carnegie Mellon\n",
-        "# University, West Virginia University Research Corporation, et al.\n",
-        "# All rights reserved.  Please see the files COPYRIGHT.md and LICENSE.md\n",
-        "# for full copyright and license information.\n",
-        "###############################################################################"
-      ]
-    },
-    {
-      "cell_type": "markdown",
-      "metadata": {},
-      "source": [
-        "\n",
-        "# Flowsheet Stoichiometric Reactor Simulation and Optimization of Ethylene Glycol Production\n",
-        "Author: Brandon Paul  \n",
-        "Maintainer: Brandon Paul  \n",
-        "Updated: 2023-06-01  \n",
-        "\n",
-        "## Learning Outcomes\n",
-        "\n",
-        "\n",
-        "- Call and implement the IDAES StochiometricReactor unit model\n",
-        "- Construct a steady-state flowsheet using the IDAES unit model library\n",
-        "- Connecting unit models in a flowsheet using Arcs\n",
-        "- Fomulate and solve an optimization problem\n",
-        "    - Defining an objective function\n",
-        "    - Setting variable bounds\n",
-        "    - Adding additional constraints \n",
-        "\n",
-        "\n",
-        "## Problem Statement\n",
-        "\n",
-        "Following the previous example implementing a [Continuous Stirred Tank Reactor (CSTR) unit model](http://localhost:8888/notebooks/GitHub/examples-pse/src/Examples/UnitModels/Reactors/cstr_testing_doc.md), we can alter the flowsheet to use a stochiometric (or yield) reactor. As before, this example is adapted from Fogler, H.S., Elements of Chemical Reaction Engineering 5th ed., 2016, Prentice Hall,  p. 157-160 with the following chemical reaction, property packages and flowsheet. Unlike the previous two reactors which apply performance equations to calculate reaction extent, this simplified reactor model neglects all geometric properties and allows the user to specify a yield per reaction. The state variables chosen for the property package are **molar flows of each component by phase in each stream, temperature of each stream and pressure of each stream**. The components considered are: **ethylene oxide, water, sulfuric acid and ethylene glycol** and the process occurs in liquid phase only. Therefore, every stream has 4 flow variables, 1 temperature and 1 pressure variable.\n",
-        "\n",
-        "Chemical reaction:\n",
-        "\n",
-        "**C<sub>2</sub>H<sub>4</sub>O</sub> + H<sub>2</sub>O</sub> + H<sub>2</sub>S</sub>O<sub>4</sub> \u2192 C<sub>2</sub>H<sub>6</sub>O<sub>2</sub> + H<sub>2</sub>S</sub>O<sub>4</sub>**\n",
-        "\n",
-        "Property Packages:\n",
-        "\n",
-        "- egprod_ideal.py\n",
-        "- egprod_reaction.py\n",
-        "\n",
-        "Flowsheet:\n",
-        "\n",
-        "![](egprod_flowsheet.png)\n"
-      ]
-    },
-    {
-      "cell_type": "markdown",
-      "metadata": {},
-      "source": [
-        "## Importing Required Pyomo and IDAES components\n",
-        "\n",
-        "\n",
-        "To construct a flowsheet, we will need several components from the Pyomo and IDAES packages. Let us first import the following components from Pyomo:\n",
-        "- Constraint (to write constraints)\n",
-        "- Var (to declare variables)\n",
-        "- ConcreteModel (to create the concrete model object)\n",
-        "- Expression (to evaluate values as a function of variables defined in the model)\n",
-        "- Objective (to define an objective function for optimization)\n",
-        "- TransformationFactory (to apply certain transformations)\n",
-        "- Arc (to connect two unit models)\n",
-        "\n",
-        "For further details on these components, please refer to the pyomo documentation: https://pyomo.readthedocs.io/en/stable/\n",
-        "\n",
-        "From idaes, we will be needing the `FlowsheetBlock` and the following unit models:\n",
-        "- Mixer\n",
-        "- Heater\n",
-        "- StoichiometricReactor\n",
-        "\n",
-        "We will also be needing some utility tools to put together the flowsheet and calculate the degrees of freedom, tools for model expressions and calling variable values, and built-in functions to define property packages, add unit containers to objects and define our initialization scheme.\n"
-      ]
-    },
-    {
-      "cell_type": "code",
-      "execution_count": null,
-      "metadata": {},
-      "outputs": [],
-      "source": [
-        "from pyomo.environ import (\n",
-        "    Constraint,\n",
-        "    Var,\n",
-        "    ConcreteModel,\n",
-        "    Expression,\n",
-        "    Objective,\n",
-        "    TransformationFactory,\n",
-        "    value,\n",
-        "    units as pyunits,\n",
-        ")\n",
-        "from pyomo.network import Arc\n",
-        "\n",
-        "from idaes.core import FlowsheetBlock\n",
-        "from idaes.models.properties.modular_properties.base.generic_property import (\n",
-        "    GenericParameterBlock,\n",
-        ")\n",
-        "from idaes.models.properties.modular_properties.base.generic_reaction import (\n",
-        "    GenericReactionParameterBlock,\n",
-        ")\n",
-        "from idaes.models.unit_models import Feed, Mixer, Heater, StoichiometricReactor, Product\n",
-        "\n",
-        "from idaes.core.solvers import get_solver\n",
-        "from idaes.core.util.model_statistics import degrees_of_freedom\n",
-        "from idaes.core.util.initialization import propagate_state"
-      ]
-    },
-    {
-      "cell_type": "markdown",
-      "metadata": {},
-      "source": [
-        "## Importing Required Thermophysical and Reaction Packages\n",
-        "\n",
-        "The final step is to import the thermophysical and reaction packages. We have created a custom thermophysical package that support ideal vapor and liquid behavior for this system, and in this case we will restrict it to ideal liquid behavior only. \n",
-        "\n",
-        "Let us import the following modules from the same directory as this Jupyter notebook:\n",
-        "- egprod_ideal as thermo_props\n",
-        "- egprod_reaction as reaction_props"
-      ]
-    },
-    {
-      "cell_type": "code",
-      "execution_count": null,
-      "metadata": {},
-      "outputs": [],
-      "source": [
-        "import egprod_ideal as thermo_props\n",
-        "import egprod_reaction as reaction_props"
-      ]
-    },
-    {
-      "cell_type": "markdown",
-      "metadata": {},
-      "source": [
-        "## Constructing the Flowsheet\n",
-        "\n",
-        "We have now imported all the components, unit models, and property modules we need to construct a flowsheet. Let us create a ConcreteModel and add the flowsheet block. "
-      ]
-    },
-    {
-      "cell_type": "code",
-      "execution_count": null,
-      "metadata": {},
-      "outputs": [],
-      "source": [
-        "m = ConcreteModel()\n",
-        "m.fs = FlowsheetBlock(dynamic=False)"
-      ]
-    },
-    {
-      "cell_type": "markdown",
-      "metadata": {},
-      "source": [
-        "We now need to add the property packages to the flowsheet. Unlike the basic [Flash unit model example](http://localhost:8888/notebooks/GitHub/examples-pse/src/Tutorials/Basics/flash_unit_solution_testing_doc.md), where we only had a thermophysical property package, for this flowsheet we will also need to add a reaction property package. We will use the [Modular Property Framework](https://idaes-pse.readthedocs.io/en/stable/explanations/components/property_package/index.html#generic-property-package-framework) and [Modular Reaction Framework](https://idaes-pse.readthedocs.io/en/stable/explanations/components/property_package/index.html#generic-reaction-package-framework). The get_prop method for the natural gas property module automatically returns the correct dictionary using a component list argument. The GenericParameterBlock and GenericReactionParameterBlock methods build states blocks from passed parameter data; the reaction block unpacks using **reaction_props.config_dict to allow for optional or empty keyword arguments:"
-      ]
-    },
-    {
-      "cell_type": "code",
-      "execution_count": null,
-      "metadata": {
-        "scrolled": true
-      },
-      "outputs": [],
-      "source": [
-        "m.fs.thermo_params = GenericParameterBlock(**thermo_props.config_dict)\n",
-        "m.fs.reaction_params = GenericReactionParameterBlock(\n",
-        "    property_package=m.fs.thermo_params, **reaction_props.config_dict\n",
-        ")"
-      ]
-    },
-    {
-      "cell_type": "markdown",
-      "metadata": {},
-      "source": [
-        "## Adding Unit Models\n",
-        "\n",
-        "Let us start adding the unit models we have imported to the flowsheet. Here, we are adding a `Mixer`, a `Heater` and a `StoichiometricReactor`. Note that all unit models need to be given a property package argument. In addition to that, there are several arguments depending on the unit model, please refer to the documentation for more details on [IDAES Unit Models](https://idaes-pse.readthedocs.io/en/stable/reference_guides/model_libraries/index.html). For example, the `Mixer` is given a `list` consisting of names to the two inlets."
-      ]
-    },
-    {
-      "cell_type": "code",
-      "execution_count": null,
-      "metadata": {
-        "scrolled": true
-      },
-      "outputs": [],
-      "source": [
-        "m.fs.OXIDE = Feed(property_package=m.fs.thermo_params)\n",
-        "m.fs.ACID = Feed(property_package=m.fs.thermo_params)\n",
-        "m.fs.PROD = Product(property_package=m.fs.thermo_params)\n",
-        "m.fs.M101 = Mixer(\n",
-        "    property_package=m.fs.thermo_params, inlet_list=[\"reagent_feed\", \"catalyst_feed\"]\n",
-        ")\n",
-        "m.fs.H101 = Heater(\n",
-        "    property_package=m.fs.thermo_params,\n",
-        "    has_pressure_change=False,\n",
-        "    has_phase_equilibrium=False,\n",
-        ")"
-      ]
-    },
-    {
-      "cell_type": "code",
-      "execution_count": null,
-      "metadata": {},
-      "outputs": [],
-      "source": [
-        "m.fs.R101 = StoichiometricReactor(\n",
-        "    property_package=m.fs.thermo_params,\n",
-        "    reaction_package=m.fs.reaction_params,\n",
-        "    has_heat_of_reaction=True,\n",
-        "    has_heat_transfer=True,\n",
-        "    has_pressure_change=False,\n",
-        ")"
-      ]
-    },
-    {
-      "cell_type": "markdown",
-      "metadata": {},
-      "source": [
-        "## Connecting Unit Models Using Arcs\n",
-        "\n",
-        "We have now added all the unit models we need to the flowsheet. However, we have not yet specifed how the units are to be connected. To do this, we will be using the `Arc` which is a pyomo component that takes in two arguments: `source` and `destination`. Let us connect the outlet of the `Mixer` to the inlet of the `Heater`, and the outlet of the `Heater` to the inlet of the `StoichiometricReactor`. Additionally, we will connect the `Feed` and `Product` blocks to the flowsheet:"
-      ]
-    },
-    {
-      "cell_type": "code",
-      "execution_count": null,
-      "metadata": {},
-      "outputs": [],
-      "source": [
-        "m.fs.s01 = Arc(source=m.fs.OXIDE.outlet, destination=m.fs.M101.reagent_feed)\n",
-        "m.fs.s02 = Arc(source=m.fs.ACID.outlet, destination=m.fs.M101.catalyst_feed)\n",
-        "m.fs.s03 = Arc(source=m.fs.M101.outlet, destination=m.fs.H101.inlet)\n",
-        "m.fs.s04 = Arc(source=m.fs.H101.outlet, destination=m.fs.R101.inlet)\n",
-        "m.fs.s05 = Arc(source=m.fs.R101.outlet, destination=m.fs.PROD.inlet)"
-      ]
-    },
-    {
-      "cell_type": "markdown",
-      "metadata": {},
-      "source": [
-        "We have now connected the unit model block using the arcs. However, we also need to link the state variables on connected ports. Pyomo provides a convenient method `TransformationFactory` to write these equality constraints for us between two ports:"
-      ]
-    },
-    {
-      "cell_type": "code",
-      "execution_count": null,
-      "metadata": {},
-      "outputs": [],
-      "source": [
-        "TransformationFactory(\"network.expand_arcs\").apply_to(m)"
-      ]
-    },
-    {
-      "cell_type": "markdown",
-      "metadata": {},
-      "source": [
-        "## Adding Expressions to Compute Operating Costs\n",
-        "\n",
-        "In this section, we will add a few Expressions that allows us to evaluate the performance. `Expressions` provide a convenient way of calculating certain values that are a function of the variables defined in the model. For more details on `Expressions`, please refer to the [Pyomo Expression documentaiton]( https://pyomo.readthedocs.io/en/stable/pyomo_modeling_components/Expressions.html).\n",
-        "\n",
-        "For this flowsheet, we are interested in computing ethylene glycol production in millions of pounds per year, as well as the total costs due to cooling and heating utilities."
-      ]
-    },
-    {
-      "cell_type": "markdown",
-      "metadata": {},
-      "source": [
-        "Let us first add an `Expression` to convert the product flow from mol/s to MM lb/year of ethylene glycol. We see that the molecular weight exists in the thermophysical property package, so we may use that value for our calculations."
-      ]
-    },
-    {
-      "cell_type": "code",
-      "execution_count": null,
-      "metadata": {},
-      "outputs": [],
-      "source": [
-        "m.fs.eg_prod = Expression(\n",
-        "    expr=pyunits.convert(\n",
-        "        m.fs.PROD.inlet.flow_mol_phase_comp[0, \"Liq\", \"ethylene_glycol\"]\n",
-        "        * m.fs.thermo_params.ethylene_glycol.mw,  # MW defined in properties as kg/mol\n",
-        "        to_units=pyunits.Mlb / pyunits.yr,\n",
-        "    )\n",
-        ")  # converting kg/s to MM lb/year"
-      ]
-    },
-    {
-      "cell_type": "markdown",
-      "metadata": {},
-      "source": [
-        "Now, let us add expressions to compute the reactor cooling cost (\\\\$/s) assuming a cost of 2.12E-5 \\\\$/kW, and the heating utility cost (\\\\$/s) assuming 2.2E-4 \\\\$/kW. Note that the heat duty is in units of watt (J/s). The total operating cost will be the sum of the two, expressed in \\\\$/year assuming 8000 operating hours per year (~10\\% downtime, which is fairly common for small scale chemical plants):"
-      ]
-    },
-    {
-      "cell_type": "code",
-      "execution_count": null,
-      "metadata": {},
-      "outputs": [],
-      "source": [
-        "m.fs.cooling_cost = Expression(\n",
-        "    expr=2.12e-8 * (-m.fs.R101.heat_duty[0])\n",
-        ")  # the reaction is exothermic, so R101 duty is negative\n",
-        "m.fs.heating_cost = Expression(\n",
-        "    expr=2.2e-7 * m.fs.H101.heat_duty[0]\n",
-        ")  # the stream must be heated to T_rxn, so H101 duty is positive\n",
-        "m.fs.operating_cost = Expression(\n",
-        "    expr=(3600 * 8000 * (m.fs.heating_cost + m.fs.cooling_cost))\n",
-        ")"
-      ]
-    },
-    {
-      "cell_type": "markdown",
-      "metadata": {},
-      "source": [
-        "## Fixing Feed Conditions\n",
-        "\n",
-        "Let us first check how many degrees of freedom exist for this flowsheet using the `degrees_of_freedom` tool we imported earlier. We expect each stream to have 6 degrees of freedom, the mixer to have 0 (after both streams are accounted for), the heater to have 1 (just the duty, since the inlet is also the outlet of M101), and the reactor to have 1 (duty or overall conversion, since the inlet is also the outlet of H101). In this case, the reactor has an extra degree of freedom since we have not yet defined the yield of the sole rate-kinetics reaction. Therefore, we have 15 degrees of freedom to specify: temperature, pressure and flow of all four components on both streams; outlet heater temperature; reactor conversion and duty."
-      ]
-    },
-    {
-      "cell_type": "code",
-      "execution_count": null,
-      "metadata": {
-        "scrolled": true
-      },
-      "outputs": [],
-      "source": [
-        "print(degrees_of_freedom(m))"
-      ]
-    },
-    {
-      "cell_type": "markdown",
-      "metadata": {},
-      "source": [
-        "We will now be fixing the feed stream to the conditions shown in the flowsheet above. As mentioned in other tutorials, the IDAES framework expects a time index value for every referenced internal stream or unit variable, even in steady-state systems with a single time point $ t = 0 $ (`t = [0]` is the default when creating a `FlowsheetBlock` without passing a `time_set` argument). The non-present components in each stream are assigned a very small non-zero value to help with convergence and initializing. Based on stoichiometric ratios for the reaction, 80% conversion and 200 MM lb/year (46.4 mol/s) of ethylene glycol, we will initialize our simulation with the following calculated values:"
-      ]
-    },
-    {
-      "cell_type": "code",
-      "execution_count": null,
-      "metadata": {},
-      "outputs": [],
-      "source": [
-        "m.fs.OXIDE.outlet.flow_mol_phase_comp[0, \"Liq\", \"ethylene_oxide\"].fix(\n",
-        "    58.0 * pyunits.mol / pyunits.s\n",
-        ")\n",
-        "m.fs.OXIDE.outlet.flow_mol_phase_comp[0, \"Liq\", \"water\"].fix(\n",
-        "    39.6 * pyunits.mol / pyunits.s\n",
-        ")  # calculated from 16.1 mol EO / cudm in stream\n",
-        "m.fs.OXIDE.outlet.flow_mol_phase_comp[0, \"Liq\", \"sulfuric_acid\"].fix(\n",
-        "    1e-5 * pyunits.mol / pyunits.s\n",
-        ")\n",
-        "m.fs.OXIDE.outlet.flow_mol_phase_comp[0, \"Liq\", \"ethylene_glycol\"].fix(\n",
-        "    1e-5 * pyunits.mol / pyunits.s\n",
-        ")\n",
-        "m.fs.OXIDE.outlet.temperature.fix(298.15 * pyunits.K)\n",
-        "m.fs.OXIDE.outlet.pressure.fix(1e5 * pyunits.Pa)\n",
-        "\n",
-        "m.fs.ACID.outlet.flow_mol_phase_comp[0, \"Liq\", \"ethylene_oxide\"].fix(\n",
-        "    1e-5 * pyunits.mol / pyunits.s\n",
-        ")\n",
-        "m.fs.ACID.outlet.flow_mol_phase_comp[0, \"Liq\", \"water\"].fix(\n",
-        "    200 * pyunits.mol / pyunits.s\n",
-        ")\n",
-        "m.fs.ACID.outlet.flow_mol_phase_comp[0, \"Liq\", \"sulfuric_acid\"].fix(\n",
-        "    0.334 * pyunits.mol / pyunits.s\n",
-        ")  # calculated from 0.9 wt% SA in stream\n",
-        "m.fs.ACID.outlet.flow_mol_phase_comp[0, \"Liq\", \"ethylene_glycol\"].fix(\n",
-        "    1e-5 * pyunits.mol / pyunits.s\n",
-        ")\n",
-        "m.fs.ACID.outlet.temperature.fix(298.15 * pyunits.K)\n",
-        "m.fs.ACID.outlet.pressure.fix(1e5 * pyunits.Pa)"
-      ]
-    },
-    {
-      "cell_type": "markdown",
-      "metadata": {},
-      "source": [
-        "## Fixing Unit Model Specifications\n",
-        "\n",
-        "Now that we have fixed our inlet feed conditions, we will now be fixing the operating conditions for the unit models in the flowsheet. Let us fix the outlet temperature of H101 to 328.15 K. "
-      ]
-    },
-    {
-      "cell_type": "code",
-      "execution_count": null,
-      "metadata": {},
-      "outputs": [],
-      "source": [
-        "m.fs.H101.outlet.temperature.fix(328.15 * pyunits.K)"
-      ]
-    },
-    {
-      "cell_type": "markdown",
-      "metadata": {},
-      "source": [
-        "We will need to specify both initial reactant extent (conversion or yield) and heat duty values (these are the only two free variables to choose from). The reaction extent can be specified directly, as a molar or mass yield ratio of product to a particular reactant, or fractional conversion of a particular reactant. Here, we choose fractional conversion in terms of ethylene oxide. Since heat duty and the outlet reactor temperature are interdependent, we can choose to specify  this quantity instead. While the reaction kinetic parameters exist in the property package, we also do not need to add a rate constant expression since generation is explicitly defined through the conversion/yield. Note that our initial problem will solve with zero *temperature change* but will be infeasible with zero *heat duty*; this is due to the heat of reaction enforced by allowing heat transfer and mandating a non-zero conversion."
-      ]
-    },
-    {
-      "cell_type": "code",
-      "execution_count": null,
-      "metadata": {},
-      "outputs": [],
-      "source": [
-        "m.fs.R101.conversion = Var(\n",
-        "    initialize=0.80, bounds=(0, 1), units=pyunits.dimensionless\n",
-        ")  # fraction\n",
-        "\n",
-        "m.fs.R101.conv_constraint = Constraint(\n",
-        "    expr=m.fs.R101.conversion\n",
-        "    * m.fs.R101.inlet.flow_mol_phase_comp[0, \"Liq\", \"ethylene_oxide\"]\n",
-        "    == (\n",
-        "        m.fs.R101.inlet.flow_mol_phase_comp[0, \"Liq\", \"ethylene_oxide\"]\n",
-        "        - m.fs.R101.outlet.flow_mol_phase_comp[0, \"Liq\", \"ethylene_oxide\"]\n",
-        "    )\n",
-        ")\n",
-        "\n",
-        "m.fs.R101.conversion.fix(0.80)\n",
-        "\n",
-        "m.fs.R101.outlet.temperature.fix(328.15 * pyunits.K)  # equal inlet reactor temperature"
-      ]
-    },
-    {
-      "cell_type": "markdown",
-      "metadata": {},
-      "source": [
-        "For initialization, we solve a square problem (degrees of freedom = 0). Let's check the degrees of freedom below:"
-      ]
-    },
-    {
-      "cell_type": "code",
-      "execution_count": null,
-      "metadata": {},
-      "outputs": [],
-      "source": [
-        "print(degrees_of_freedom(m))"
-      ]
-    },
-    {
-      "cell_type": "markdown",
-      "metadata": {},
-      "source": [
-        "Finally, we need to initialize the each unit operation in sequence to solve the flowsheet. As in best practice, unit operations are initialized or solved, and outlet properties are propagated to connected inlet streams via arc definitions as follows:"
-      ]
-    },
-    {
-      "cell_type": "code",
-      "execution_count": null,
-      "metadata": {},
-      "outputs": [],
-      "source": [
-        "# Initialize and solve each unit operation\n",
-        "m.fs.OXIDE.initialize()\n",
-        "propagate_state(arc=m.fs.s01)\n",
-        "\n",
-        "m.fs.ACID.initialize()\n",
-        "propagate_state(arc=m.fs.s01)\n",
-        "\n",
-        "m.fs.M101.initialize()\n",
-        "propagate_state(arc=m.fs.s03)\n",
-        "\n",
-        "m.fs.H101.initialize()\n",
-        "propagate_state(arc=m.fs.s04)\n",
-        "\n",
-        "m.fs.R101.initialize()\n",
-        "propagate_state(arc=m.fs.s05)\n",
-        "\n",
-        "m.fs.PROD.initialize()\n",
-        "\n",
-        "# set solver\n",
-        "solver = get_solver()"
-      ]
-    },
-    {
-      "cell_type": "code",
-      "execution_count": null,
-      "metadata": {
-        "scrolled": true
-      },
-      "outputs": [],
-      "source": [
-        "# Solve the model\n",
-        "results = solver.solve(m, tee=True)"
-      ]
-    },
-    {
-      "cell_type": "markdown",
-      "metadata": {},
-      "source": [
-        "## Analyze the Results of the Square Problem\n",
-        "\n",
-        "\n",
-        "What is the total operating cost? "
-      ]
-    },
-    {
-      "cell_type": "code",
-      "execution_count": null,
-      "metadata": {},
-      "outputs": [],
-      "source": [
-        "print(f\"operating cost = ${value(m.fs.operating_cost)/1e6:0.3f} million per year\")"
-      ]
-    },
-    {
-      "cell_type": "markdown",
-      "metadata": {},
-      "source": [
-        "For this operating cost, what conversion did we achieve of ethylene oxide to ethylene glycol? "
-      ]
-    },
-    {
-      "cell_type": "code",
-      "execution_count": null,
-      "metadata": {},
-      "outputs": [],
-      "source": [
-        "m.fs.R101.report()\n",
-        "\n",
-        "print()\n",
-        "print(f\"Conversion achieved = {value(m.fs.R101.conversion):.1%}\")"
-      ]
-    },
-    {
-      "cell_type": "markdown",
-      "metadata": {},
-      "source": [
-        "## Optimizing Ethylene Glycol Production\n",
-        "\n",
-        "Now that the flowsheet has been squared and solved, we can run a small optimization problem to minimize our production costs. Suppose we require at least 200 million pounds/year of ethylene glycol produced and 90% conversion of ethylene oxide, allowing for variable and reactor temperature (heater outlet)."
-      ]
-    },
-    {
-      "cell_type": "markdown",
-      "metadata": {},
-      "source": [
-        "Let us declare our objective function for this problem. "
-      ]
-    },
-    {
-      "cell_type": "code",
-      "execution_count": null,
-      "metadata": {},
-      "outputs": [],
-      "source": [
-        "m.fs.objective = Objective(expr=m.fs.operating_cost)"
-      ]
-    },
-    {
-      "cell_type": "markdown",
-      "metadata": {},
-      "source": [
-        "Now, we need to add the design constraints and unfix the decision variables as we had solved a square problem (degrees of freedom = 0) until now, as well as set bounds for the design variables (reactor outlet temperature is set by state variable bounds in property package):"
-      ]
-    },
-    {
-      "cell_type": "code",
-      "execution_count": null,
-      "metadata": {},
-      "outputs": [],
-      "source": [
-        "m.fs.eg_prod_con = Constraint(\n",
-        "    expr=m.fs.eg_prod >= 200 * pyunits.Mlb / pyunits.yr\n",
-        ")  # MM lb/year\n",
-        "m.fs.R101.conversion.fix(0.90)\n",
-        "\n",
-        "m.fs.H101.outlet.temperature.unfix()\n",
-        "m.fs.H101.outlet.temperature[0].setlb(328.15 * pyunits.K)\n",
-        "m.fs.H101.outlet.temperature[0].setub(\n",
-        "    470.45 * pyunits.K\n",
-        ")  # highest component boiling point (ethylene glycol)\n",
-        "\n",
-        "m.fs.R101.outlet.temperature.unfix()"
-      ]
-    },
-    {
-      "cell_type": "markdown",
-      "metadata": {},
-      "source": [
-        "\n",
-        "We have now defined the optimization problem and we are now ready to solve this problem. \n",
-        "\n",
-        "\n"
-      ]
-    },
-    {
-      "cell_type": "code",
-      "execution_count": null,
-      "metadata": {
-        "scrolled": true
-      },
-      "outputs": [],
-      "source": [
-        "results = solver.solve(m, tee=True)"
-      ]
-    },
-    {
-      "cell_type": "code",
-      "execution_count": null,
-      "metadata": {},
-      "outputs": [],
-      "source": [
-        "print(f\"operating cost = ${value(m.fs.operating_cost)/1e6:0.3f} million per year\")\n",
-        "\n",
-        "print()\n",
-        "print(\"Heater results\")\n",
-        "\n",
-        "m.fs.H101.report()\n",
-        "\n",
-        "print()\n",
-        "print(\"Stoichiometric reactor results\")\n",
-        "\n",
-        "m.fs.R101.report()"
-      ]
-    },
-    {
-      "cell_type": "markdown",
-      "metadata": {},
-      "source": [
-        "Display optimal values for the decision variables and design variables:"
-      ]
-    },
-    {
-      "cell_type": "code",
-      "execution_count": null,
-      "metadata": {},
-      "outputs": [],
-      "source": [
-        "print(\"Optimal Values\")\n",
-        "print()\n",
-        "\n",
-        "print(f\"H101 outlet temperature = {value(m.fs.H101.outlet.temperature[0]):0.3f} K\")\n",
-        "\n",
-        "print()\n",
-        "print(f\"R101 outlet temperature = {value(m.fs.R101.outlet.temperature[0]):0.3f} K\")\n",
-        "\n",
-        "print()\n",
-        "print(f\"Ethylene glycol produced = {value(m.fs.eg_prod):0.3f} MM lb/year\")\n",
-        "\n",
-        "print()\n",
-        "print(f\"Conversion achieved = {value(m.fs.R101.conversion):.1%}\")"
-      ]
-    },
-    {
-      "cell_type": "code",
-      "execution_count": null,
-      "metadata": {},
-      "outputs": [],
-      "source": []
-=======
  "cells": [
   {
    "cell_type": "code",
@@ -1019,7 +350,6 @@
      "text": [
       "15\n"
      ]
->>>>>>> 8818ba74
     }
   ],
   "metadata": {
@@ -1042,6 +372,19 @@
       "version": "3.9.18"
     }
   },
-  "nbformat": 4,
-  "nbformat_minor": 3
+  "language_info": {
+   "codemirror_mode": {
+    "name": "ipython",
+    "version": 3
+   },
+   "file_extension": ".py",
+   "mimetype": "text/x-python",
+   "name": "python",
+   "nbconvert_exporter": "python",
+   "pygments_lexer": "ipython3",
+   "version": "3.11.5"
+  }
+ },
+ "nbformat": 4,
+ "nbformat_minor": 3
 }