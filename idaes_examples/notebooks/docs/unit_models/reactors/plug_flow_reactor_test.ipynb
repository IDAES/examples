{
  "cells": [
    {
      "cell_type": "code",
      "execution_count": 1,
      "metadata": {
        "tags": [
          "header",
          "hide-cell"
        ]
      },
      "outputs": [],
      "source": [
        "###############################################################################\n",
        "# The Institute for the Design of Advanced Energy Systems Integrated Platform\n",
        "# Framework (IDAES IP) was produced under the DOE Institute for the\n",
        "# Design of Advanced Energy Systems (IDAES).\n",
        "#\n",
        "# Copyright (c) 2018-2023 by the software owners: The Regents of the\n",
        "# University of California, through Lawrence Berkeley National Laboratory,\n",
        "# National Technology & Engineering Solutions of Sandia, LLC, Carnegie Mellon\n",
        "# University, West Virginia University Research Corporation, et al.\n",
        "# All rights reserved.  Please see the files COPYRIGHT.md and LICENSE.md\n",
        "# for full copyright and license information.\n",
        "###############################################################################"
      ]
    },
    {
      "cell_type": "markdown",
      "metadata": {},
      "source": [
        "\n",
        "# Flowsheet Plug Flow Reactor (PFR) Simulation and Optimization of Ethylene Glycol Production\n",
<<<<<<< HEAD
        "Maintainer: Brandon Paul  \n",
        "Author: Brandon Paul  \n",
        "Updated: 2023-06-01  \n",
=======
        "\n",
>>>>>>> d7d7d52e
        "\n",
        "## Learning Outcomes\n",
        "\n",
        "\n",
        "- Call and implement the IDAES PFR unit model\n",
        "- Construct a steady-state flowsheet using the IDAES unit model library\n",
        "- Connecting unit models in a flowsheet using Arcs\n",
        "- Fomulate and solve an optimization problem\n",
        "    - Defining an objective function\n",
        "    - Setting variable bounds\n",
        "    - Adding additional constraints \n",
        "\n",
        "\n",
        "## Problem Statement\n",
        "\n",
        "Following the previous example implementing a [Continuous Stirred Tank Reactor (CSTR) unit model](http://localhost:8888/notebooks/GitHub/examples-pse/src/Examples/UnitModels/Reactors/cstr_testing_test.ipynb), we can alter the flowsheet to use a plug flow reactor (PFR). As before, this example is adapted from Fogler, H.S., Elements of Chemical Reaction Engineering 5th ed., 2016, Prentice Hall,  p. 157-160 with the following chemical reaction, property packages and flowsheet. Unlike a CSTR which assumes well-mixed liquid behavior, the concentration profiles will vary spatially in one dimension. In actuality, following start-up flow reactor exhibit dynamic behavior as they approach a steady-state equilibrium; we will assume our system has already achieved steady-state behavior. The state variables chosen for the property package are **molar flows of each component by phase in each stream, temperature of each stream and pressure of each stream**. The components considered are: **ethylene oxide, water, sulfuric acid and ethylene glycol** and the process occurs in liquid phase only. Therefore, every stream has 4 flow variables, 1 temperature and 1 pressure variable.\n",
        "\n",
        "Chemical reaction:\n",
        "\n",
        "**C<sub>2</sub>H<sub>4</sub>O</sub> + H<sub>2</sub>O</sub> + H<sub>2</sub>S</sub>O<sub>4</sub> \u2192 C<sub>2</sub>H<sub>6</sub>O<sub>2</sub> + H<sub>2</sub>S</sub>O<sub>4</sub>**\n",
        "\n",
        "Property Packages:\n",
        "\n",
        "- egprod_ideal.py\n",
        "- egprod_reaction.py\n",
        "\n",
        "Flowsheet:\n",
        "\n",
<<<<<<< HEAD
        "![](egprod_flowsheet.png)"
=======
        "![](egprod_flowsheet.png)\n"
>>>>>>> d7d7d52e
      ]
    },
    {
      "cell_type": "markdown",
      "metadata": {},
      "source": [
        "## Importing Required Pyomo and IDAES components\n",
        "\n",
        "\n",
        "To construct a flowsheet, we will need several components from the Pyomo and IDAES packages. Let us first import the following components from Pyomo:\n",
        "- Constraint (to write constraints)\n",
        "- Var (to declare variables)\n",
        "- ConcreteModel (to create the concrete model object)\n",
        "- Expression (to evaluate values as a function of variables defined in the model)\n",
        "- Objective (to define an objective function for optimization)\n",
        "- TransformationFactory (to apply certain transformations)\n",
        "- Arc (to connect two unit models)\n",
        "\n",
        "For further details on these components, please refer to the pyomo documentation: https://pyomo.readthedocs.io/en/stable/\n",
        "\n",
        "From idaes, we will be needing the `FlowsheetBlock` and the following unit models:\n",
        "- Mixer\n",
        "- Heater\n",
        "- PFR\n",
        "\n",
        "We will also be needing some utility tools to put together the flowsheet and calculate the degrees of freedom, tools for model expressions and calling variable values, and built-in functions to define property packages, add unit containers to objects and define our initialization scheme.\n"
      ]
    },
    {
      "cell_type": "code",
      "execution_count": 2,
      "metadata": {},
      "outputs": [],
      "source": [
        "from pyomo.environ import (\n",
        "    Constraint,\n",
        "    Var,\n",
        "    ConcreteModel,\n",
        "    Expression,\n",
        "    Objective,\n",
        "    TransformationFactory,\n",
        "    value,\n",
        "    units as pyunits,\n",
        ")\n",
        "from pyomo.network import Arc\n",
        "\n",
        "from idaes.core import FlowsheetBlock\n",
        "from idaes.models.properties.modular_properties import (\n",
        "    GenericParameterBlock,\n",
        "    GenericReactionParameterBlock,\n",
        ")\n",
        "from idaes.models.unit_models import Feed, Mixer, Heater, PFR, Product\n",
        "\n",
        "from idaes.core.solvers import get_solver\n",
        "from idaes.core.util.model_statistics import degrees_of_freedom\n",
        "from idaes.core.util.initialization import propagate_state"
      ]
    },
    {
      "cell_type": "markdown",
      "metadata": {},
      "source": [
        "## Importing Required Thermophysical and Reaction Packages\n",
        "\n",
        "The final step is to import the thermophysical and reaction packages. We have created a custom thermophysical package that support ideal vapor and liquid behavior for this system, and in this case we will restrict it to ideal liquid behavior only.\n",
        "\n",
        "The reaction package here assumes Arrhenius kinetic behavior for the PFR, for which $k_0$ and $E_a$ are known *a priori* (if unknown, they may be obtained using one of the parameter estimation tools within IDAES).\n",
        "\n",
        "$ r = -kVC_{EO} $, $ k = k_0 e^{(-E_a/RT)}$, with the variables as follows:\n",
        "\n",
        "$r$ - reaction rate extent in moles of ethylene oxide consumed per second; note that the traditional reaction rate would be given by $rate = r/V$ in moles per $m^3$ per second  \n",
        "$k$ - reaction rate constant per second  \n",
        "$V$ - volume of PFR in $m^3$, note that this is *liquid volume* and not the *total volume* of the reactor itself  \n",
        "$C_{EO}$ - bulk concentration of ethylene oxide in moles per $m^3$ (the limiting reagent, since we assume excess catalyst and water)  \n",
        "$k_0$ - pre-exponential Arrhenius factor per second  \n",
        "$E_a$ - reaction activation energy in kJ per mole of ethylene oxide consumed  \n",
        "$R$ - gas constant in J/mol-K  \n",
        "$T$ - reactor temperature in K\n",
        "\n",
        "These calculations are contained within the property, reaction and unit model packages, and do not need to be entered into the flowsheet. More information on property estimation may be found in the IDAES documentation on [Parameter Estimation](https://idaes-pse.readthedocs.io/en/stable/how_to_guides/workflow/data_rec_parmest.html).\n",
        "\n",
        "Let us import the following modules from the same directory as this Jupyter notebook:\n",
        "- egprod_ideal as thermo_props\n",
        "- egprod_reaction as reaction_props"
      ]
    },
    {
      "cell_type": "code",
      "execution_count": 3,
      "metadata": {},
      "outputs": [],
      "source": [
        "import egprod_ideal as thermo_props\n",
        "import egprod_reaction as reaction_props"
      ]
    },
    {
      "cell_type": "markdown",
      "metadata": {},
      "source": [
        "## Constructing the Flowsheet\n",
        "\n",
        "We have now imported all the components, unit models, and property modules we need to construct a flowsheet. Let us create a ConcreteModel and add the flowsheet block. "
      ]
    },
    {
      "cell_type": "code",
      "execution_count": 4,
      "metadata": {},
      "outputs": [],
      "source": [
        "m = ConcreteModel()\n",
        "m.fs = FlowsheetBlock(dynamic=False)"
      ]
    },
    {
      "cell_type": "markdown",
      "metadata": {},
      "source": [
        "We now need to add the property packages to the flowsheet. Unlike the basic [Flash unit model example](http://localhost:8888/notebooks/GitHub/examples-pse/src/Tutorials/Basics/flash_unit_solution_testing_test.ipynb), where we only had a thermophysical property package, for this flowsheet we will also need to add a reaction property package. We will use the [Modular Property Framework](https://idaes-pse.readthedocs.io/en/stable/explanations/components/property_package/index.html#generic-property-package-framework) and [Modular Reaction Framework](https://idaes-pse.readthedocs.io/en/stable/explanations/components/property_package/index.html#generic-reaction-package-framework). The get_prop method for the natural gas property module automatically returns the correct dictionary using a component list argument. The GenericParameterBlock and GenericReactionParameterBlock methods build states blocks from passed parameter data; the reaction block unpacks using **reaction_props.config_dict to allow for optional or empty keyword arguments:"
      ]
    },
    {
      "cell_type": "code",
      "execution_count": 5,
      "metadata": {
        "scrolled": true
      },
      "outputs": [],
      "source": [
        "m.fs.thermo_params = GenericParameterBlock(**thermo_props.config_dict)\n",
        "m.fs.reaction_params = GenericReactionParameterBlock(\n",
        "    property_package=m.fs.thermo_params, **reaction_props.config_dict\n",
        ")"
      ]
    },
    {
      "cell_type": "markdown",
      "metadata": {},
      "source": [
        "## Adding Unit Models\n",
        "\n",
        "Let us start adding the unit models we have imported to the flowsheet. Here, we are adding a `Mixer`, a `Heater` and a `PFR`. Note that all unit models need to be given a property package argument. In addition to that, there are several arguments depending on the unit model, please refer to the documentation for more details on [IDAES Unit Models](https://idaes-pse.readthedocs.io/en/stable/reference_guides/model_libraries/index.html). For example, the `Mixer` is given a `list` consisting of names to the two inlets."
      ]
    },
    {
      "cell_type": "code",
      "execution_count": 6,
      "metadata": {
        "scrolled": true
      },
      "outputs": [],
      "source": [
        "m.fs.OXIDE = Feed(property_package=m.fs.thermo_params)\n",
        "m.fs.ACID = Feed(property_package=m.fs.thermo_params)\n",
        "m.fs.PROD = Product(property_package=m.fs.thermo_params)\n",
        "m.fs.M101 = Mixer(\n",
        "    property_package=m.fs.thermo_params, inlet_list=[\"reagent_feed\", \"catalyst_feed\"]\n",
        ")\n",
        "m.fs.H101 = Heater(\n",
        "    property_package=m.fs.thermo_params,\n",
        "    has_pressure_change=False,\n",
        "    has_phase_equilibrium=False,\n",
        ")"
      ]
    },
    {
      "cell_type": "code",
      "execution_count": 7,
      "metadata": {
        "scrolled": false
      },
      "outputs": [],
      "source": [
        "m.fs.R101 = PFR(\n",
        "    property_package=m.fs.thermo_params,\n",
        "    reaction_package=m.fs.reaction_params,\n",
        "    has_equilibrium_reactions=False,\n",
        "    has_heat_of_reaction=True,\n",
        "    has_heat_transfer=True,\n",
        "    has_pressure_change=False,\n",
        "    transformation_method=\"dae.finite_difference\",\n",
        "    transformation_scheme=\"BACKWARD\",\n",
        "    finite_elements=20,\n",
        ")"
      ]
    },
    {
      "cell_type": "markdown",
      "metadata": {},
      "source": [
        "## Connecting Unit Models Using Arcs\n",
        "\n",
        "We have now added all the unit models we need to the flowsheet. However, we have not yet specifed how the units are to be connected. To do this, we will be using the `Arc` which is a pyomo component that takes in two arguments: `source` and `destination`. Let us connect the outlet of the `Mixer` to the inlet of the `Heater`, and the outlet of the `Heater` to the inlet of the `PFR`. Additionally, we will connect the `Feed` and `Product` blocks to the flowsheet:"
      ]
    },
    {
      "cell_type": "code",
      "execution_count": 8,
      "metadata": {},
      "outputs": [],
      "source": [
        "m.fs.s01 = Arc(source=m.fs.OXIDE.outlet, destination=m.fs.M101.reagent_feed)\n",
        "m.fs.s02 = Arc(source=m.fs.ACID.outlet, destination=m.fs.M101.catalyst_feed)\n",
        "m.fs.s03 = Arc(source=m.fs.M101.outlet, destination=m.fs.H101.inlet)\n",
        "m.fs.s04 = Arc(source=m.fs.H101.outlet, destination=m.fs.R101.inlet)\n",
        "m.fs.s05 = Arc(source=m.fs.R101.outlet, destination=m.fs.PROD.inlet)"
      ]
    },
    {
      "cell_type": "markdown",
      "metadata": {},
      "source": [
        "We have now connected the unit model block using the arcs. However, we also need to link the state variables on connected ports. Pyomo provides a convenient method `TransformationFactory` to write these equality constraints for us between two ports:"
      ]
    },
    {
      "cell_type": "code",
      "execution_count": 9,
      "metadata": {},
      "outputs": [],
      "source": [
        "TransformationFactory(\"network.expand_arcs\").apply_to(m)"
      ]
    },
    {
      "cell_type": "markdown",
      "metadata": {},
      "source": [
        "## Adding Expressions to Compute Operating Costs\n",
        "\n",
        "In this section, we will add a few Expressions that allows us to evaluate the performance. `Expressions` provide a convenient way of calculating certain values that are a function of the variables defined in the model. For more details on `Expressions`, please refer to the [Pyomo Expression documentaiton]( https://pyomo.readthedocs.io/en/stable/pyomo_modeling_components/Expressions.html).\n",
        "\n",
        "For this flowsheet, we are interested in computing ethylene glycol production in millions of pounds per year, as well as the total costs due to cooling and heating utilities."
      ]
    },
    {
      "cell_type": "markdown",
      "metadata": {},
      "source": [
        "Let us first add an `Expression` to convert the product flow from mol/s to MM lb/year of ethylene glycol. We see that the molecular weight exists in the thermophysical property package, so we may use that value for our calculations."
      ]
    },
    {
      "cell_type": "code",
      "execution_count": 10,
      "metadata": {},
      "outputs": [],
      "source": [
        "m.fs.eg_prod = Expression(\n",
        "    expr=pyunits.convert(\n",
        "        m.fs.PROD.inlet.flow_mol_phase_comp[0, \"Liq\", \"ethylene_glycol\"]\n",
        "        * m.fs.thermo_params.ethylene_glycol.mw,  # MW defined in properties as kg/mol\n",
        "        to_units=pyunits.Mlb / pyunits.yr,\n",
        "    )\n",
        ")  # converting kg/s to MM lb/year"
      ]
    },
    {
      "cell_type": "markdown",
      "metadata": {},
      "source": [
        "Now, let us add expressions to compute the reactor cooling cost (\\\\$/s) assuming a cost of 2.12E-5 \\\\$/kW, and the heating utility cost (\\\\$/s) assuming 2.2E-4 \\\\$/kW. To calculate cooling cost, it is important to note that the heat duty is not constant throughout the reactor's length and is expressed in terms of heat per length (J/m/s). This is why we utilize the trapezoid rule to calculate the total heat duty of the reactor:$Q=\\Delta x\\big(\\sum_{k=1}^{N-1}(Q_k)+\\frac{Q_N+Q_0}{2}\\big)$ \n",
        "where k is the subinterval in the length domain, N is the number of intervals, and $\\Delta x$ is the length of the interval.\n",
        "Note that the heat duty is in units of watt (J/s). The total operating cost will be the sum of the two, expressed in \\\\$/year, assuming 8000 operating hours per year (~10\\% downtime, which is fairly common for small scale chemical plants):"
      ]
    },
    {
      "cell_type": "code",
      "execution_count": 11,
      "metadata": {
        "scrolled": true
      },
      "outputs": [],
      "source": [
        "m.fs.cooling_cost = Expression(\n",
        "    expr=2.12e-8\n",
        "    * m.fs.R101.length\n",
        "    / m.fs.R101.config.finite_elements\n",
        "    * (\n",
        "        -sum(\n",
        "            m.fs.R101.heat_duty[0, k]\n",
        "            for k in m.fs.R101.control_volume.length_domain\n",
        "            if 0.0 <= k < 1.0\n",
        "        )\n",
        "    )\n",
        "    - (\n",
        "        value(m.fs.R101.heat_duty[0, m.fs.R101.control_volume.length_domain.at(1)])\n",
        "        - value(m.fs.R101.heat_duty[0, m.fs.R101.control_volume.length_domain.at(-1)])\n",
        "    )\n",
        "    / 2\n",
        ")  # the reaction is exothermic, so R101 duty is negative\n",
        "m.fs.heating_cost = Expression(\n",
        "    expr=2.2e-7 * m.fs.H101.heat_duty[0]\n",
        ")  # the stream must be heated to T_rxn, so H101 duty is positive\n",
        "m.fs.operating_cost = Expression(\n",
        "    expr=(3600 * 8000 * (m.fs.heating_cost + m.fs.cooling_cost))\n",
        ")"
      ]
    },
    {
      "cell_type": "markdown",
      "metadata": {},
      "source": [
        "## Fixing Feed Conditions\n",
        "\n",
        "Let us first check how many degrees of freedom exist for this flowsheet using the `degrees_of_freedom` tool we imported earlier. We expect each stream to have 6 degrees of freedom, the mixer to have 0 (after both streams are accounted for), the heater to have 1 (just the duty, since the inlet is also the outlet of M101), and the reactor to have 2 unit specifications and 1 specification for each finite element. Therefore, we have 35 degrees of freedom to specify: temperature, pressure and flow of all four components on both streams; outlet heater temperature; a reactor property such as conversion or heat duty at each finite element; reactor volume and reactor length."
      ]
    },
    {
      "cell_type": "code",
      "execution_count": 12,
      "metadata": {
        "scrolled": true
      },
<<<<<<< HEAD
      "outputs": [],
=======
      "outputs": [
        {
          "name": "stdout",
          "output_type": "stream",
          "text": [
            "35\n"
          ]
        }
      ],
>>>>>>> d7d7d52e
      "source": [
        "print(degrees_of_freedom(m))"
      ]
    },
    {
      "cell_type": "code",
      "execution_count": 13,
      "metadata": {
        "tags": [
          "testing"
        ]
      },
      "outputs": [],
      "source": [
        "# Check the degrees of freedom\n",
        "assert degrees_of_freedom(m) == 35"
      ]
    },
    {
      "cell_type": "markdown",
      "metadata": {},
      "source": [
        "We will now be fixing the feed stream to the conditions shown in the flowsheet above. As mentioned in other tutorials, the IDAES framework expects a time index value for every referenced internal stream or unit variable, even in steady-state systems with a single time point $ t = 0 $ (`t = [0]` is the default when creating a `FlowsheetBlock` without passing a `time_set` argument). The non-present components in each stream are assigned a very small non-zero value to help with convergence and initializing. Based on stoichiometric ratios for the reaction, 80% conversion and 200 MM lb/year (46.4 mol/s) of ethylene glycol, we will initialize our simulation with the following calculated values:"
      ]
    },
    {
      "cell_type": "code",
      "execution_count": 14,
      "metadata": {},
      "outputs": [],
      "source": [
        "m.fs.OXIDE.outlet.flow_mol_phase_comp[0, \"Liq\", \"ethylene_oxide\"].fix(\n",
        "    58.0 * pyunits.mol / pyunits.s\n",
        ")\n",
        "m.fs.OXIDE.outlet.flow_mol_phase_comp[0, \"Liq\", \"water\"].fix(\n",
        "    39.6 * pyunits.mol / pyunits.s\n",
        ")  # calculated from 16.1 mol EO / cudm in stream\n",
        "m.fs.OXIDE.outlet.flow_mol_phase_comp[0, \"Liq\", \"sulfuric_acid\"].fix(\n",
        "    1e-5 * pyunits.mol / pyunits.s\n",
        ")\n",
        "m.fs.OXIDE.outlet.flow_mol_phase_comp[0, \"Liq\", \"ethylene_glycol\"].fix(\n",
        "    1e-5 * pyunits.mol / pyunits.s\n",
        ")\n",
        "m.fs.OXIDE.outlet.temperature.fix(298.15 * pyunits.K)\n",
        "m.fs.OXIDE.outlet.pressure.fix(1e5 * pyunits.Pa)\n",
        "\n",
        "m.fs.ACID.outlet.flow_mol_phase_comp[0, \"Liq\", \"ethylene_oxide\"].fix(\n",
        "    1e-5 * pyunits.mol / pyunits.s\n",
        ")\n",
        "m.fs.ACID.outlet.flow_mol_phase_comp[0, \"Liq\", \"water\"].fix(\n",
        "    200 * pyunits.mol / pyunits.s\n",
        ")\n",
        "m.fs.ACID.outlet.flow_mol_phase_comp[0, \"Liq\", \"sulfuric_acid\"].fix(\n",
        "    0.334 * pyunits.mol / pyunits.s\n",
        ")  # calculated from 0.9 wt% SA in stream\n",
        "m.fs.ACID.outlet.flow_mol_phase_comp[0, \"Liq\", \"ethylene_glycol\"].fix(\n",
        "    1e-5 * pyunits.mol / pyunits.s\n",
        ")\n",
        "m.fs.ACID.outlet.temperature.fix(298.15 * pyunits.K)\n",
        "m.fs.ACID.outlet.pressure.fix(1e5 * pyunits.Pa)"
      ]
    },
    {
      "cell_type": "markdown",
      "metadata": {},
      "source": [
        "## Fixing Unit Model Specifications\n",
        "\n",
        "Now that we have fixed our inlet feed conditions, we will now be fixing the operating conditions for the unit models in the flowsheet. Let us fix the outlet temperature of H101 to 328.15 K. "
      ]
    },
    {
      "cell_type": "code",
      "execution_count": 15,
      "metadata": {},
      "outputs": [],
      "source": [
        "m.fs.H101.outlet.temperature.fix(328.15 * pyunits.K)"
      ]
    },
    {
      "cell_type": "markdown",
      "metadata": {},
      "source": [
        "For the `PFR`, we have to define the conversion in terms of ethylene oxide. Note that the `PFR` reaction volume variable (m.fs.R101.volume) does not need to be defined here since it is internally defined by the `PFR` model. We'll estimate 50% conversion for our initial flowsheet:"
      ]
    },
    {
      "cell_type": "code",
      "execution_count": 16,
      "metadata": {
        "scrolled": false
      },
      "outputs": [],
      "source": [
        "m.fs.R101.conversion = Var(\n",
        "    bounds=(0, 1), initialize=0.80, units=pyunits.dimensionless\n",
        ")  # fraction\n",
        "\n",
        "m.fs.R101.conv_constraint = Constraint(\n",
        "    expr=m.fs.R101.conversion\n",
        "    * m.fs.R101.inlet.flow_mol_phase_comp[0, \"Liq\", \"ethylene_oxide\"]\n",
        "    == (\n",
        "        m.fs.R101.inlet.flow_mol_phase_comp[0, \"Liq\", \"ethylene_oxide\"]\n",
        "        - m.fs.R101.outlet.flow_mol_phase_comp[0, \"Liq\", \"ethylene_oxide\"]\n",
        "    )\n",
        ")\n",
        "\n",
        "for x in m.fs.R101.control_volume.length_domain:\n",
        "    if x == 0:\n",
        "        continue\n",
        "    m.fs.R101.control_volume.properties[0, x].temperature.fix(\n",
        "        328.15 * pyunits.K\n",
        "    )  # equal inlet reactor temperature\n",
        "\n",
        "m.fs.R101.conversion.fix(0.5)\n",
        "\n",
        "m.fs.R101.length.fix(1 * pyunits.m)"
      ]
    },
    {
      "cell_type": "markdown",
      "metadata": {},
      "source": [
        "As we did not place a specification on reactor duty, the solver may try positive values to increase the reaction temperature and rate. To prevent the optimization from diverging, we need to set an upper bound restricting heat flow to cooling only:"
      ]
    },
    {
      "cell_type": "code",
      "execution_count": 17,
      "metadata": {},
      "outputs": [],
      "source": [
        "m.fs.R101.heat_duty.setub(\n",
        "    0 * pyunits.J / pyunits.m / pyunits.s\n",
        ")  # heat duty is only used for cooling"
      ]
    },
    {
      "cell_type": "markdown",
      "metadata": {},
      "source": [
        "For initialization, we solve a square problem (degrees of freedom = 0). Let's check the degrees of freedom below:"
      ]
    },
    {
      "cell_type": "code",
      "execution_count": 18,
      "metadata": {},
<<<<<<< HEAD
      "outputs": [],
=======
      "outputs": [
        {
          "name": "stdout",
          "output_type": "stream",
          "text": [
            "0\n"
          ]
        }
      ],
>>>>>>> d7d7d52e
      "source": [
        "print(degrees_of_freedom(m))"
      ]
    },
    {
      "cell_type": "code",
      "execution_count": 19,
      "metadata": {
        "tags": [
          "testing"
        ]
      },
      "outputs": [],
      "source": [
        "# Check the degrees of freedom\n",
        "assert degrees_of_freedom(m) == 0"
      ]
    },
    {
      "cell_type": "markdown",
      "metadata": {},
      "source": [
        "Finally, we need to initialize the each unit operation in sequence to solve the flowsheet. As in best practice, unit operations are initialized or solved, and outlet properties are propagated to connected inlet streams via arc definitions as follows:"
      ]
    },
    {
      "cell_type": "code",
      "execution_count": 20,
      "metadata": {},
<<<<<<< HEAD
      "outputs": [],
=======
      "outputs": [
        {
          "name": "stdout",
          "output_type": "stream",
          "text": [
            "2023-06-27 11:59:34 [INFO] idaes.init.fs.OXIDE.properties: Starting initialization\n",
            "2023-06-27 11:59:35 [INFO] idaes.init.fs.OXIDE.properties: Property initialization: optimal - Optimal Solution Found.\n",
            "2023-06-27 11:59:35 [INFO] idaes.init.fs.OXIDE.properties: Property package initialization: optimal - Optimal Solution Found.\n",
            "2023-06-27 11:59:35 [INFO] idaes.init.fs.OXIDE: Initialization Complete.\n",
            "2023-06-27 11:59:35 [INFO] idaes.init.fs.ACID.properties: Starting initialization\n",
            "2023-06-27 11:59:35 [INFO] idaes.init.fs.ACID.properties: Property initialization: optimal - Optimal Solution Found.\n",
            "2023-06-27 11:59:35 [INFO] idaes.init.fs.ACID.properties: Property package initialization: optimal - Optimal Solution Found.\n",
            "2023-06-27 11:59:35 [INFO] idaes.init.fs.ACID: Initialization Complete.\n",
            "2023-06-27 11:59:35 [INFO] idaes.init.fs.M101.reagent_feed_state: Starting initialization\n",
            "2023-06-27 11:59:35 [INFO] idaes.init.fs.M101.reagent_feed_state: Property initialization: optimal - Optimal Solution Found.\n",
            "2023-06-27 11:59:35 [INFO] idaes.init.fs.M101.catalyst_feed_state: Starting initialization\n",
            "2023-06-27 11:59:35 [INFO] idaes.init.fs.M101.catalyst_feed_state: Property initialization: optimal - Optimal Solution Found.\n",
            "2023-06-27 11:59:35 [INFO] idaes.init.fs.M101.mixed_state: Starting initialization\n",
            "2023-06-27 11:59:35 [INFO] idaes.init.fs.M101.mixed_state: Property initialization: optimal - Optimal Solution Found.\n",
            "2023-06-27 11:59:35 [INFO] idaes.init.fs.M101.mixed_state: Property package initialization: optimal - Optimal Solution Found.\n",
            "2023-06-27 11:59:36 [INFO] idaes.init.fs.M101: Initialization Complete: optimal - Optimal Solution Found\n",
            "2023-06-27 11:59:36 [INFO] idaes.init.fs.H101.control_volume.properties_in: Starting initialization\n",
            "2023-06-27 11:59:36 [INFO] idaes.init.fs.H101.control_volume.properties_in: Property initialization: optimal - Optimal Solution Found.\n",
            "2023-06-27 11:59:36 [INFO] idaes.init.fs.H101.control_volume.properties_out: Starting initialization\n",
            "2023-06-27 11:59:36 [INFO] idaes.init.fs.H101.control_volume.properties_out: Property initialization: optimal - Optimal Solution Found.\n",
            "2023-06-27 11:59:36 [INFO] idaes.init.fs.H101.control_volume: Initialization Complete\n",
            "2023-06-27 11:59:36 [INFO] idaes.init.fs.H101: Initialization Complete: optimal - Optimal Solution Found\n",
            "2023-06-27 11:59:36 [INFO] idaes.init.fs.R101.control_volume.properties: Starting initialization\n",
            "2023-06-27 11:59:36 [INFO] idaes.init.fs.R101.control_volume.properties: Property initialization: optimal - Optimal Solution Found.\n",
            "2023-06-27 11:59:36 [INFO] idaes.init.fs.R101.control_volume.reactions: Initialization Complete.\n",
            "2023-06-27 11:59:36 [INFO] idaes.init.fs.R101.control_volume: Initialization Complete\n",
            "2023-06-27 11:59:37 [INFO] idaes.init.fs.R101: Initialization Complete: optimal - Optimal Solution Found\n",
            "2023-06-27 11:59:37 [INFO] idaes.init.fs.PROD.properties: Starting initialization\n",
            "2023-06-27 11:59:37 [INFO] idaes.init.fs.PROD.properties: Property initialization: optimal - Optimal Solution Found.\n",
            "2023-06-27 11:59:37 [INFO] idaes.init.fs.PROD.properties: Property package initialization: optimal - Optimal Solution Found.\n",
            "2023-06-27 11:59:37 [INFO] idaes.init.fs.PROD: Initialization Complete.\n"
          ]
        }
      ],
>>>>>>> d7d7d52e
      "source": [
        "# Initialize and solve each unit operation\n",
        "m.fs.OXIDE.initialize()\n",
        "propagate_state(arc=m.fs.s01)\n",
        "\n",
        "m.fs.ACID.initialize()\n",
        "propagate_state(arc=m.fs.s01)\n",
        "\n",
        "m.fs.M101.initialize()\n",
        "propagate_state(arc=m.fs.s03)\n",
        "\n",
        "m.fs.H101.initialize()\n",
        "propagate_state(arc=m.fs.s04)\n",
        "\n",
        "m.fs.R101.initialize()\n",
        "propagate_state(arc=m.fs.s05)\n",
        "\n",
        "m.fs.PROD.initialize()\n",
        "\n",
        "# set solver\n",
        "solver = get_solver()"
      ]
    },
    {
      "cell_type": "code",
      "execution_count": 21,
      "metadata": {
        "scrolled": true
      },
<<<<<<< HEAD
      "outputs": [],
=======
      "outputs": [
        {
          "name": "stdout",
          "output_type": "stream",
          "text": [
            "Ipopt 3.13.2: nlp_scaling_method=gradient-based\n",
            "tol=1e-06\n",
            "max_iter=200\n",
            "\n",
            "\n",
            "******************************************************************************\n",
            "This program contains Ipopt, a library for large-scale nonlinear optimization.\n",
            " Ipopt is released as open source code under the Eclipse Public License (EPL).\n",
            "         For more information visit http://projects.coin-or.org/Ipopt\n",
            "\n",
            "This version of Ipopt was compiled from source code available at\n",
            "    https://github.com/IDAES/Ipopt as part of the Institute for the Design of\n",
            "    Advanced Energy Systems Process Systems Engineering Framework (IDAES PSE\n",
            "    Framework) Copyright (c) 2018-2019. See https://github.com/IDAES/idaes-pse.\n",
            "\n",
            "This version of Ipopt was compiled using HSL, a collection of Fortran codes\n",
            "    for large-scale scientific computation.  All technical papers, sales and\n",
            "    publicity material resulting from use of the HSL codes within IPOPT must\n",
            "    contain the following acknowledgement:\n",
            "        HSL, a collection of Fortran codes for large-scale scientific\n",
            "        computation. See http://www.hsl.rl.ac.uk.\n",
            "******************************************************************************\n",
            "\n",
            "This is Ipopt version 3.13.2, running with linear solver ma27.\n",
            "\n",
            "Number of nonzeros in equality constraint Jacobian...:     1923\n",
            "Number of nonzeros in inequality constraint Jacobian.:        0\n",
            "Number of nonzeros in Lagrangian Hessian.............:     1323\n",
            "\n",
            "Total number of variables............................:      608\n",
            "                     variables with only lower bounds:        0\n",
            "                variables with lower and upper bounds:      257\n",
            "                     variables with only upper bounds:       20\n",
            "Total number of equality constraints.................:      608\n",
            "Total number of inequality constraints...............:        0\n",
            "        inequality constraints with only lower bounds:        0\n",
            "   inequality constraints with lower and upper bounds:        0\n",
            "        inequality constraints with only upper bounds:        0\n",
            "\n",
            "iter    objective    inf_pr   inf_du lg(mu)  ||d||  lg(rg) alpha_du alpha_pr  ls\n",
            "   0  0.0000000e+00 1.30e+06 1.00e+00  -1.0 0.00e+00    -  0.00e+00 0.00e+00   0\n",
            "   1  0.0000000e+00 1.67e+07 5.52e+03  -1.0 1.17e+08    -  2.85e-01 9.90e-01f  1\n",
            "   2  0.0000000e+00 2.61e+05 6.25e+03  -1.0 1.17e+06    -  8.25e-01 9.90e-01h  1\n",
            "   3  0.0000000e+00 2.59e+03 3.50e+01  -1.0 1.17e+04    -  9.90e-01 9.90e-01h  1\n",
            "   4  0.0000000e+00 1.97e+01 3.22e+03  -1.0 1.15e+02    -  9.90e-01 9.92e-01h  1\n",
            "   5  0.0000000e+00 3.19e-07 4.81e+03  -1.0 8.77e-01    -  9.91e-01 1.00e+00h  1\n",
            "Cannot recompute multipliers for feasibility problem.  Error in eq_mult_calculator\n",
            "\n",
            "Number of Iterations....: 5\n",
            "\n",
            "                                   (scaled)                 (unscaled)\n",
            "Objective...............:   0.0000000000000000e+00    0.0000000000000000e+00\n",
            "Dual infeasibility......:   1.6686898115291998e+06    1.6686898115291998e+06\n",
            "Constraint violation....:   3.1874515116214752e-07    3.1874515116214752e-07\n",
            "Complementarity.........:   0.0000000000000000e+00    0.0000000000000000e+00\n",
            "Overall NLP error.......:   3.1874515116214752e-07    1.6686898115291998e+06\n",
            "\n",
            "\n",
            "Number of objective function evaluations             = 6\n",
            "Number of objective gradient evaluations             = 6\n",
            "Number of equality constraint evaluations            = 6\n",
            "Number of inequality constraint evaluations          = 0\n",
            "Number of equality constraint Jacobian evaluations   = 6\n",
            "Number of inequality constraint Jacobian evaluations = 0\n",
            "Number of Lagrangian Hessian evaluations             = 5\n",
            "Total CPU secs in IPOPT (w/o function evaluations)   =      0.014\n",
            "Total CPU secs in NLP function evaluations           =      0.000\n",
            "\n",
            "EXIT: Optimal Solution Found.\n"
          ]
        }
      ],
>>>>>>> d7d7d52e
      "source": [
        "# Solve the model\n",
        "results = solver.solve(m, tee=True)"
      ]
    },
    {
      "cell_type": "code",
      "execution_count": 22,
      "metadata": {
        "tags": [
          "testing"
        ]
      },
      "outputs": [],
      "source": [
        "# Check solver solve status\n",
        "from pyomo.environ import TerminationCondition\n",
        "\n",
        "assert results.solver.termination_condition == TerminationCondition.optimal"
      ]
    },
    {
      "cell_type": "markdown",
      "metadata": {},
      "source": [
        "## Analyze the Results of the Square Problem\n",
        "\n",
        "\n",
        "What is the total operating cost? "
      ]
    },
    {
      "cell_type": "code",
      "execution_count": 23,
      "metadata": {},
<<<<<<< HEAD
      "outputs": [],
=======
      "outputs": [
        {
          "name": "stdout",
          "output_type": "stream",
          "text": [
            "operating cost = $2.082 million per year\n"
          ]
        }
      ],
>>>>>>> d7d7d52e
      "source": [
        "print(f\"operating cost = ${value(m.fs.operating_cost)/1e6:0.3f} million per year\")"
      ]
    },
    {
      "cell_type": "code",
      "execution_count": 24,
      "metadata": {
        "tags": [
          "testing"
        ]
      },
      "outputs": [],
      "source": [
        "import pytest\n",
        "\n",
        "assert value(m.fs.operating_cost) / 1e6 == pytest.approx(2.082, abs=1e-3)"
      ]
    },
    {
      "cell_type": "markdown",
      "metadata": {},
      "source": [
        "For this operating cost, what conversion did we achieve of ethylene oxide to ethylene glycol? "
      ]
    },
    {
      "cell_type": "code",
      "execution_count": 25,
      "metadata": {},
<<<<<<< HEAD
      "outputs": [],
=======
      "outputs": [
        {
          "name": "stdout",
          "output_type": "stream",
          "text": [
            "\n",
            "====================================================================================\n",
            "Unit : fs.R101                                                             Time: 0.0\n",
            "------------------------------------------------------------------------------------\n",
            "    Unit Performance\n",
            "\n",
            "    Variables: \n",
            "\n",
            "    Key  : Value  : Units      : Fixed : Bounds\n",
            "    Area : 1.1490 : meter ** 2 : False : (None, None)\n",
            "\n",
            "------------------------------------------------------------------------------------\n",
            "    Stream Table\n",
            "                                                  Units         Inlet     Outlet  \n",
            "    Molar Flowrate ('Liq', 'ethylene_oxide')   mole / second     58.000     29.000\n",
            "    Molar Flowrate ('Liq', 'water')            mole / second     239.60     210.60\n",
            "    Molar Flowrate ('Liq', 'sulfuric_acid')    mole / second    0.33401    0.33401\n",
            "    Molar Flowrate ('Liq', 'ethylene_glycol')  mole / second 2.0000e-05     29.000\n",
            "    Temperature                                       kelvin     328.15     328.15\n",
            "    Pressure                                          pascal 1.0000e+05 1.0000e+05\n",
            "====================================================================================\n",
            "\n",
            "Conversion achieved = 50.0%\n",
            "\n",
            "Total heat duty required = -3.469 MJ\n",
            "\n",
            "Tube area required = 1.149 m^2\n",
            "\n",
            "Tube length required = 1.000 m\n",
            "\n",
            "Tube volume required = 1.149 m^3\n"
          ]
        }
      ],
>>>>>>> d7d7d52e
      "source": [
        "m.fs.R101.report()\n",
        "\n",
        "print()\n",
        "print(f\"Conversion achieved = {value(m.fs.R101.conversion):.1%}\")\n",
        "print()\n",
        "print(\n",
        "    f\"Total heat duty required = \"\n",
        "    f\"\"\"{(value(m.fs.R101.length) / value(m.fs.R101.config.finite_elements) * \n",
        "    (value(sum(m.fs.R101.heat_duty[0, k] for k in  m.fs.R101.control_volume.length_domain if 0.0 <= k < 1.0))\n",
        "    + (value(m.fs.R101.heat_duty[0, m.fs.R101.control_volume.length_domain.at(1)])\n",
        "    + value(m.fs.R101.heat_duty[0, m.fs.R101.control_volume.length_domain.at(-1)]))/2))/1e6:0.3f}\"\"\"\n",
        "    f\" MJ\"\n",
        ")\n",
        "print()\n",
        "print(f\"Tube area required = {value(m.fs.R101.area):0.3f} m^2\")\n",
        "print()\n",
        "print(f\"Tube length required = {value(m.fs.R101.length):0.3f} m\")\n",
        "print()\n",
        "print(f\"Tube volume required = {value(m.fs.R101.volume):0.3f} m^3\")"
      ]
    },
    {
      "cell_type": "code",
      "execution_count": 26,
      "metadata": {
        "tags": [
          "testing"
        ]
      },
      "outputs": [],
      "source": [
        "assert value(m.fs.R101.conversion) == pytest.approx(0.5000, abs=1e-3)\n",
        "assert value(m.fs.R101.area) == pytest.approx(1.1490, abs=1e-3)\n",
        "assert (\n",
        "    value(m.fs.R101.length)\n",
        "    / value(m.fs.R101.config.finite_elements)\n",
        "    * value(\n",
        "        sum(\n",
        "            m.fs.R101.heat_duty[0, k]\n",
        "            for k in m.fs.R101.control_volume.length_domain\n",
        "            if 0.0 <= k < 1.0\n",
        "        )\n",
        "    )\n",
        "    + (\n",
        "        value(m.fs.R101.heat_duty[0, m.fs.R101.control_volume.length_domain.at(1)])\n",
        "        + value(m.fs.R101.heat_duty[0, m.fs.R101.control_volume.length_domain.at(-1)])\n",
        "    )\n",
        "    / 2\n",
        ") / 1e6 == pytest.approx(-4.734, abs=1e-3)\n",
        "assert value(m.fs.R101.outlet.temperature[0]) / 1e2 == pytest.approx(3.2815, abs=1e-3)"
      ]
    },
    {
      "cell_type": "markdown",
      "metadata": {},
      "source": [
        "## Optimizing Ethylene Glycol Production\n",
        "\n",
        "Now that the flowsheet has been squared and solved, we can run a small optimization problem to minimize our production costs. Suppose we require at least 200 million pounds/year of ethylene glycol produced and 90% conversion of ethylene oxide, allowing for variable reactor volume (considering operating/non-capital costs only) and reactor temperature (heater outlet)."
      ]
    },
    {
      "cell_type": "markdown",
      "metadata": {},
      "source": [
        "Let us declare our objective function for this problem. "
      ]
    },
    {
      "cell_type": "code",
      "execution_count": 27,
      "metadata": {},
      "outputs": [],
      "source": [
        "m.fs.objective = Objective(expr=m.fs.operating_cost)"
      ]
    },
    {
      "cell_type": "markdown",
      "metadata": {},
      "source": [
        "Now, we need to add the design constraints and unfix the decision variables as we had solved a square problem (degrees of freedom = 0) until now, as well as set bounds for the design variables:"
      ]
    },
    {
      "cell_type": "code",
      "execution_count": 28,
      "metadata": {},
      "outputs": [],
      "source": [
        "m.fs.eg_prod_con = Constraint(\n",
        "    expr=m.fs.eg_prod >= 200 * pyunits.Mlb / pyunits.yr\n",
        ")  # MM lb/year\n",
        "m.fs.R101.conversion.fix(0.90)\n",
        "\n",
        "m.fs.R101.volume.setlb(0 * pyunits.m**3)\n",
        "m.fs.R101.volume.setub(pyunits.convert(5000 * pyunits.gal, to_units=pyunits.m**3))\n",
        "\n",
        "m.fs.R101.length.unfix()\n",
        "m.fs.R101.length.setlb(0 * pyunits.m)\n",
        "m.fs.R101.length.setub(5 * pyunits.m)\n",
        "\n",
        "m.fs.H101.outlet.temperature.unfix()\n",
        "m.fs.H101.outlet.temperature[0].setlb(328.15 * pyunits.K)\n",
        "m.fs.H101.outlet.temperature[0].setub(\n",
        "    470.45 * pyunits.K\n",
        ")  # highest component boiling point (ethylene glycol)\n",
        "\n",
        "for x in m.fs.R101.control_volume.length_domain:\n",
        "    if x == 0:\n",
        "        continue\n",
        "    m.fs.R101.control_volume.properties[\n",
        "        0, x\n",
        "    ].temperature.unfix()  # allow for temperature change in each finite element"
      ]
    },
    {
      "cell_type": "code",
      "execution_count": 29,
      "metadata": {
        "tags": [
          "testing"
        ]
      },
      "outputs": [],
      "source": [
        "assert degrees_of_freedom(m) == 22  # 2 unit variables and 20 finite element variables"
      ]
    },
    {
      "cell_type": "markdown",
      "metadata": {},
      "source": [
        "\n",
        "We have now defined the optimization problem and we are now ready to solve this problem. \n",
        "\n",
        "\n"
      ]
    },
    {
      "cell_type": "code",
      "execution_count": 30,
      "metadata": {
        "scrolled": true
      },
<<<<<<< HEAD
      "outputs": [],
=======
      "outputs": [
        {
          "name": "stdout",
          "output_type": "stream",
          "text": [
            "Ipopt 3.13.2: nlp_scaling_method=gradient-based\n",
            "tol=1e-06\n",
            "max_iter=200\n",
            "\n",
            "\n",
            "******************************************************************************\n",
            "This program contains Ipopt, a library for large-scale nonlinear optimization.\n",
            " Ipopt is released as open source code under the Eclipse Public License (EPL).\n",
            "         For more information visit http://projects.coin-or.org/Ipopt\n",
            "\n",
            "This version of Ipopt was compiled from source code available at\n",
            "    https://github.com/IDAES/Ipopt as part of the Institute for the Design of\n",
            "    Advanced Energy Systems Process Systems Engineering Framework (IDAES PSE\n",
            "    Framework) Copyright (c) 2018-2019. See https://github.com/IDAES/idaes-pse.\n",
            "\n",
            "This version of Ipopt was compiled using HSL, a collection of Fortran codes\n",
            "    for large-scale scientific computation.  All technical papers, sales and\n",
            "    publicity material resulting from use of the HSL codes within IPOPT must\n",
            "    contain the following acknowledgement:\n",
            "        HSL, a collection of Fortran codes for large-scale scientific\n",
            "        computation. See http://www.hsl.rl.ac.uk.\n",
            "******************************************************************************\n",
            "\n",
            "This is Ipopt version 3.13.2, running with linear solver ma27.\n",
            "\n",
            "Number of nonzeros in equality constraint Jacobian...:     2067\n",
            "Number of nonzeros in inequality constraint Jacobian.:        1\n",
            "Number of nonzeros in Lagrangian Hessian.............:     1886\n",
            "\n",
            "Total number of variables............................:      631\n",
            "                     variables with only lower bounds:        0\n",
            "                variables with lower and upper bounds:      280\n",
            "                     variables with only upper bounds:       21\n",
            "Total number of equality constraints.................:      608\n",
            "Total number of inequality constraints...............:        1\n",
            "        inequality constraints with only lower bounds:        1\n",
            "   inequality constraints with lower and upper bounds:        0\n",
            "        inequality constraints with only upper bounds:        0\n",
            "\n",
            "iter    objective    inf_pr   inf_du lg(mu)  ||d||  lg(rg) alpha_du alpha_pr  ls\n",
            "   0  2.0817113e+06 3.66e+06 1.00e+02  -1.0 0.00e+00    -  0.00e+00 0.00e+00   0\n",
            "   1  3.7272642e+06 5.24e+05 9.25e+01  -1.0 2.16e+06    -  7.82e-02 9.90e-01h  1\n",
            "   2  3.7439283e+06 5.50e+03 4.53e+02  -1.0 2.14e+04    -  7.22e-01 9.91e-01h  1\n",
            "   3  3.7441018e+06 2.31e-01 7.45e+03  -1.0 3.16e+02    -  9.25e-01 1.00e+00h  1\n",
            "   4  3.7445196e+06 7.21e-02 1.59e+04  -1.0 3.84e+02    -  9.90e-01 1.00e+00f  1\n",
            "   5  3.7434412e+06 6.03e-01 2.88e+02  -1.0 3.91e+04    -  9.82e-01 1.00e+00F  1\n",
            "   6  3.4569523e+06 1.90e+05 1.52e+02  -1.0 3.75e+06    -  4.73e-01 1.00e+00F  1\n",
            "   7  1.3257122e+06 6.54e+06 1.34e+02  -1.0 7.17e+07    -  1.17e-01 4.66e-01F  1\n",
            "   8  5.4503925e+05 4.55e+06 4.94e+01  -1.0 4.27e+07    -  6.32e-01 3.47e-01f  1\n",
            "   9  2.2925409e+05 1.16e+06 2.53e+01  -1.0 1.78e+07    -  8.45e-01 6.02e-01h  1\n",
            "iter    objective    inf_pr   inf_du lg(mu)  ||d||  lg(rg) alpha_du alpha_pr  ls\n",
            "  10  2.1904785e+05 1.55e+06 3.36e+01  -1.0 1.16e+07    -  1.00e+00 1.76e-01h  1\n",
            "  11  2.4068883e+05 7.81e+05 4.18e+01  -1.0 4.64e+06    -  5.75e-01 5.16e-01h  1\n",
            "  12  3.6492667e+05 3.58e+03 3.24e+01  -1.0 2.13e+05    -  5.89e-01 1.00e+00h  1\n",
            "  13  3.3687811e+05 1.24e+03 5.19e+05  -1.7 8.40e+05    -  1.00e+00 6.11e-01h  1\n",
            "  14  3.2827810e+05 6.28e+02 3.94e-02  -1.7 1.36e+05    -  1.00e+00 1.00e+00h  1\n",
            "  15  3.2852907e+05 1.59e+00 1.32e-03  -1.7 5.68e+03    -  1.00e+00 1.00e+00h  1\n",
            "  16  3.1973165e+05 1.33e+01 5.15e+04  -3.8 1.94e+05    -  9.86e-01 8.31e-01f  1\n",
            "  17  3.1849743e+05 2.37e-01 1.46e-03  -3.8 2.16e+04    -  1.00e+00 1.00e+00h  1\n",
            "  18  3.1850187e+05 5.49e-03 1.29e-07  -3.8 1.93e+02    -  1.00e+00 1.00e+00h  1\n",
            "  19  3.1843083e+05 8.45e-04 3.52e-06  -5.7 1.29e+03    -  1.00e+00 1.00e+00f  1\n",
            "iter    objective    inf_pr   inf_du lg(mu)  ||d||  lg(rg) alpha_du alpha_pr  ls\n",
            "  20  3.1843086e+05 4.64e-07 2.07e-11  -5.7 1.29e+00    -  1.00e+00 1.00e+00h  1\n",
            "  21  3.1842998e+05 3.55e-07 5.40e-10  -8.6 1.59e+01    -  1.00e+00 1.00e+00h  1\n",
            "\n",
            "Number of Iterations....: 21\n",
            "\n",
            "                                   (scaled)                 (unscaled)\n",
            "Objective...............:   1.5329173454170544e+01    3.1842997505757213e+05\n",
            "Dual infeasibility......:   5.3983226027300468e-10    1.1213831827784419e-05\n",
            "Constraint violation....:   3.5460107028484344e-07    3.5460107028484344e-07\n",
            "Complementarity.........:   2.5137892688647162e-09    5.2218461522255445e-05\n",
            "Overall NLP error.......:   3.5460107028484344e-07    5.2218461522255445e-05\n",
            "\n",
            "\n",
            "Number of objective function evaluations             = 26\n",
            "Number of objective gradient evaluations             = 22\n",
            "Number of equality constraint evaluations            = 26\n",
            "Number of inequality constraint evaluations          = 26\n",
            "Number of equality constraint Jacobian evaluations   = 22\n",
            "Number of inequality constraint Jacobian evaluations = 22\n",
            "Number of Lagrangian Hessian evaluations             = 21\n",
            "Total CPU secs in IPOPT (w/o function evaluations)   =      0.055\n",
            "Total CPU secs in NLP function evaluations           =      0.006\n",
            "\n",
            "EXIT: Optimal Solution Found.\n"
          ]
        }
      ],
>>>>>>> d7d7d52e
      "source": [
        "results = solver.solve(m, tee=True)"
      ]
    },
    {
      "cell_type": "code",
      "execution_count": 31,
      "metadata": {
        "tags": [
          "testing"
        ]
      },
      "outputs": [],
      "source": [
        "# Check for solver solve status\n",
        "from pyomo.environ import TerminationCondition\n",
        "\n",
        "assert results.solver.termination_condition == TerminationCondition.optimal"
      ]
    },
    {
      "cell_type": "code",
      "execution_count": 32,
      "metadata": {},
<<<<<<< HEAD
      "outputs": [],
=======
      "outputs": [
        {
          "name": "stdout",
          "output_type": "stream",
          "text": [
            "operating cost = $0.318 million per year\n",
            "\n",
            "Heater results\n",
            "\n",
            "====================================================================================\n",
            "Unit : fs.H101                                                             Time: 0.0\n",
            "------------------------------------------------------------------------------------\n",
            "    Unit Performance\n",
            "\n",
            "    Variables: \n",
            "\n",
            "    Key       : Value  : Units : Fixed : Bounds\n",
            "    Heat Duty : 699.26 :  watt : False : (None, None)\n",
            "\n",
            "------------------------------------------------------------------------------------\n",
            "    Stream Table\n",
            "                                                  Units         Inlet     Outlet  \n",
            "    Molar Flowrate ('Liq', 'ethylene_oxide')   mole / second     58.000     58.000\n",
            "    Molar Flowrate ('Liq', 'water')            mole / second     239.60     239.60\n",
            "    Molar Flowrate ('Liq', 'sulfuric_acid')    mole / second    0.33401    0.33401\n",
            "    Molar Flowrate ('Liq', 'ethylene_glycol')  mole / second 2.0000e-05 2.0000e-05\n",
            "    Temperature                                       kelvin     298.15     328.15\n",
            "    Pressure                                          pascal 1.0000e+05 1.0000e+05\n",
            "====================================================================================\n",
            "\n",
            "PFR reactor results\n",
            "\n",
            "====================================================================================\n",
            "Unit : fs.R101                                                             Time: 0.0\n",
            "------------------------------------------------------------------------------------\n",
            "    Unit Performance\n",
            "\n",
            "    Variables: \n",
            "\n",
            "    Key  : Value  : Units      : Fixed : Bounds\n",
            "    Area : 2.0871 : meter ** 2 : False : (None, None)\n",
            "\n",
            "------------------------------------------------------------------------------------\n",
            "    Stream Table\n",
            "                                                  Units         Inlet     Outlet  \n",
            "    Molar Flowrate ('Liq', 'ethylene_oxide')   mole / second     58.000     5.8000\n",
            "    Molar Flowrate ('Liq', 'water')            mole / second     239.60     187.40\n",
            "    Molar Flowrate ('Liq', 'sulfuric_acid')    mole / second    0.33401    0.33401\n",
            "    Molar Flowrate ('Liq', 'ethylene_glycol')  mole / second 2.0000e-05     52.200\n",
            "    Temperature                                       kelvin     328.15     273.15\n",
            "    Pressure                                          pascal 1.0000e+05 1.0000e+05\n",
            "====================================================================================\n"
          ]
        }
      ],
>>>>>>> d7d7d52e
      "source": [
        "print(f\"operating cost = ${value(m.fs.operating_cost)/1e6:0.3f} million per year\")\n",
        "\n",
        "print()\n",
        "print(\"Heater results\")\n",
        "\n",
        "m.fs.H101.report()\n",
        "\n",
        "print()\n",
        "print(\"PFR reactor results\")\n",
        "\n",
        "m.fs.R101.report()"
      ]
    },
    {
      "cell_type": "code",
      "execution_count": 33,
      "metadata": {
        "tags": [
          "testing"
        ]
      },
      "outputs": [],
      "source": [
        "assert value(m.fs.operating_cost) / 1e6 == pytest.approx(0.3184, abs=1e-3)\n",
        "assert value(m.fs.R101.area) == pytest.approx(2.0870, abs=1e-3)"
      ]
    },
    {
      "cell_type": "markdown",
      "metadata": {},
      "source": [
        "Display optimal values for the decision variables and design variables:"
      ]
    },
    {
      "cell_type": "code",
      "execution_count": 34,
      "metadata": {},
<<<<<<< HEAD
      "outputs": [],
=======
      "outputs": [
        {
          "name": "stdout",
          "output_type": "stream",
          "text": [
            "Optimal Values\n",
            "\n",
            "H101 outlet temperature = 328.150 K\n",
            "\n",
            "Total heat duty required =  -3.440 MJ\n",
            "\n",
            "Tube area required = 2.087 m^2\n",
            "\n",
            "Tube length required = 4.979 m\n",
            "\n",
            "Assuming a 20% design factor for reactor volume,total CSTR volume required = 12.469 m^3 = 3294.093 gal\n",
            "\n",
            "Ethylene glycol produced = 225.415 MM lb/year\n",
            "\n",
            "Conversion achieved = 90.0%\n"
          ]
        }
      ],
>>>>>>> d7d7d52e
      "source": [
        "print(\"Optimal Values\")\n",
        "print()\n",
        "\n",
        "print(f\"H101 outlet temperature = {value(m.fs.H101.outlet.temperature[0]):0.3f} K\")\n",
        "\n",
        "print()\n",
        "print(\n",
        "    \"Total heat duty required = \",\n",
        "    f\"\"\"{(value(m.fs.R101.length) / value(m.fs.R101.config.finite_elements) * (value(sum(m.fs.R101.heat_duty[0, k] for k in  m.fs.R101.control_volume.length_domain if 0.0 <= k < 1.0))\n",
        "    + (value(m.fs.R101.heat_duty[0, m.fs.R101.control_volume.length_domain.at(1)])\n",
        "    + value(m.fs.R101.heat_duty[0, m.fs.R101.control_volume.length_domain.at(-1)]))/2))/1e6:0.3f}\"\"\"\n",
        "    f\" MJ\",\n",
        ")\n",
        "print()\n",
        "print(f\"Tube area required = {value(m.fs.R101.area):0.3f} m^2\")\n",
        "\n",
        "print()\n",
        "print(f\"Tube length required = {value(m.fs.R101.length):0.3f} m\")\n",
        "\n",
        "print()\n",
        "print(\n",
        "    f\"Assuming a 20% design factor for reactor volume,\"\n",
        "    f\"total CSTR volume required = {value(1.2*m.fs.R101.volume):0.3f}\"\n",
        "    f\" m^3 = {value(pyunits.convert(1.2*m.fs.R101.volume, to_units=pyunits.gal)):0.3f} gal\"\n",
        ")\n",
        "\n",
        "print()\n",
        "print(f\"Ethylene glycol produced = {value(m.fs.eg_prod):0.3f} MM lb/year\")\n",
        "\n",
        "print()\n",
        "print(f\"Conversion achieved = {value(m.fs.R101.conversion):.1%}\")"
      ]
    },
    {
      "cell_type": "code",
      "execution_count": 35,
      "metadata": {
        "tags": [
          "testing"
        ]
      },
      "outputs": [],
      "source": [
        "assert value(m.fs.H101.outlet.temperature[0]) / 100 == pytest.approx(3.2815, abs=1e-3)\n",
        "assert (\n",
        "    value(m.fs.R101.length)\n",
        "    / value(m.fs.R101.config.finite_elements)\n",
        "    * (\n",
        "        value(\n",
        "            sum(\n",
        "                m.fs.R101.heat_duty[0, k]\n",
        "                for k in m.fs.R101.control_volume.length_domain\n",
        "                if 0.0 <= k < 1.0\n",
        "            )\n",
        "        )\n",
        "        + (\n",
        "            value(m.fs.R101.heat_duty[0, m.fs.R101.control_volume.length_domain.at(1)])\n",
        "            + value(\n",
        "                m.fs.R101.heat_duty[0, m.fs.R101.control_volume.length_domain.at(-1)]\n",
        "            )\n",
        "        )\n",
        "        / 2\n",
        "    )\n",
        ") / 1e6 == pytest.approx(-3.440, abs=1e-3)\n",
        "assert value(m.fs.R101.area) == pytest.approx(2.0870, abs=1e-3)\n",
        "assert value(m.fs.R101.control_volume.length) == pytest.approx(4.9788, abs=1e-3)\n",
        "assert value(m.fs.R101.volume * 1.2) == pytest.approx(12.469, abs=1e-3)\n",
        "assert value(m.fs.eg_prod) == pytest.approx(225.415, abs=1e-3)\n",
        "assert value(m.fs.R101.conversion) * 100 == pytest.approx(90.000, abs=1e-3)"
      ]
    },
    {
      "cell_type": "code",
      "execution_count": null,
      "metadata": {},
      "outputs": [],
      "source": []
    },
    {
      "cell_type": "code",
      "execution_count": null,
      "metadata": {},
      "outputs": [],
      "source": []
    }
  ],
  "metadata": {
    "celltoolbar": "Tags",
    "kernelspec": {
      "display_name": "Python 3 (ipykernel)",
      "language": "python",
      "name": "python3"
    },
    "language_info": {
      "codemirror_mode": {
        "name": "ipython",
        "version": 3
      },
      "file_extension": ".py",
      "mimetype": "text/x-python",
      "name": "python",
      "nbconvert_exporter": "python",
      "pygments_lexer": "ipython3",
<<<<<<< HEAD
      "version": "3.9.12"
=======
      "version": "3.8.16"
>>>>>>> d7d7d52e
    }
  },
  "nbformat": 4,
  "nbformat_minor": 3
}<|MERGE_RESOLUTION|>--- conflicted
+++ resolved
@@ -31,13 +31,7 @@
       "source": [
         "\n",
         "# Flowsheet Plug Flow Reactor (PFR) Simulation and Optimization of Ethylene Glycol Production\n",
-<<<<<<< HEAD
-        "Maintainer: Brandon Paul  \n",
-        "Author: Brandon Paul  \n",
-        "Updated: 2023-06-01  \n",
-=======
-        "\n",
->>>>>>> d7d7d52e
+        "\n",
         "\n",
         "## Learning Outcomes\n",
         "\n",
@@ -66,11 +60,7 @@
         "\n",
         "Flowsheet:\n",
         "\n",
-<<<<<<< HEAD
-        "![](egprod_flowsheet.png)"
-=======
         "![](egprod_flowsheet.png)\n"
->>>>>>> d7d7d52e
       ]
     },
     {
@@ -386,19 +376,7 @@
       "metadata": {
         "scrolled": true
       },
-<<<<<<< HEAD
-      "outputs": [],
-=======
-      "outputs": [
-        {
-          "name": "stdout",
-          "output_type": "stream",
-          "text": [
-            "35\n"
-          ]
-        }
-      ],
->>>>>>> d7d7d52e
+      "outputs": [],
       "source": [
         "print(degrees_of_freedom(m))"
       ]
@@ -548,19 +526,7 @@
       "cell_type": "code",
       "execution_count": 18,
       "metadata": {},
-<<<<<<< HEAD
-      "outputs": [],
-=======
-      "outputs": [
-        {
-          "name": "stdout",
-          "output_type": "stream",
-          "text": [
-            "0\n"
-          ]
-        }
-      ],
->>>>>>> d7d7d52e
+      "outputs": [],
       "source": [
         "print(degrees_of_freedom(m))"
       ]
@@ -590,49 +556,7 @@
       "cell_type": "code",
       "execution_count": 20,
       "metadata": {},
-<<<<<<< HEAD
-      "outputs": [],
-=======
-      "outputs": [
-        {
-          "name": "stdout",
-          "output_type": "stream",
-          "text": [
-            "2023-06-27 11:59:34 [INFO] idaes.init.fs.OXIDE.properties: Starting initialization\n",
-            "2023-06-27 11:59:35 [INFO] idaes.init.fs.OXIDE.properties: Property initialization: optimal - Optimal Solution Found.\n",
-            "2023-06-27 11:59:35 [INFO] idaes.init.fs.OXIDE.properties: Property package initialization: optimal - Optimal Solution Found.\n",
-            "2023-06-27 11:59:35 [INFO] idaes.init.fs.OXIDE: Initialization Complete.\n",
-            "2023-06-27 11:59:35 [INFO] idaes.init.fs.ACID.properties: Starting initialization\n",
-            "2023-06-27 11:59:35 [INFO] idaes.init.fs.ACID.properties: Property initialization: optimal - Optimal Solution Found.\n",
-            "2023-06-27 11:59:35 [INFO] idaes.init.fs.ACID.properties: Property package initialization: optimal - Optimal Solution Found.\n",
-            "2023-06-27 11:59:35 [INFO] idaes.init.fs.ACID: Initialization Complete.\n",
-            "2023-06-27 11:59:35 [INFO] idaes.init.fs.M101.reagent_feed_state: Starting initialization\n",
-            "2023-06-27 11:59:35 [INFO] idaes.init.fs.M101.reagent_feed_state: Property initialization: optimal - Optimal Solution Found.\n",
-            "2023-06-27 11:59:35 [INFO] idaes.init.fs.M101.catalyst_feed_state: Starting initialization\n",
-            "2023-06-27 11:59:35 [INFO] idaes.init.fs.M101.catalyst_feed_state: Property initialization: optimal - Optimal Solution Found.\n",
-            "2023-06-27 11:59:35 [INFO] idaes.init.fs.M101.mixed_state: Starting initialization\n",
-            "2023-06-27 11:59:35 [INFO] idaes.init.fs.M101.mixed_state: Property initialization: optimal - Optimal Solution Found.\n",
-            "2023-06-27 11:59:35 [INFO] idaes.init.fs.M101.mixed_state: Property package initialization: optimal - Optimal Solution Found.\n",
-            "2023-06-27 11:59:36 [INFO] idaes.init.fs.M101: Initialization Complete: optimal - Optimal Solution Found\n",
-            "2023-06-27 11:59:36 [INFO] idaes.init.fs.H101.control_volume.properties_in: Starting initialization\n",
-            "2023-06-27 11:59:36 [INFO] idaes.init.fs.H101.control_volume.properties_in: Property initialization: optimal - Optimal Solution Found.\n",
-            "2023-06-27 11:59:36 [INFO] idaes.init.fs.H101.control_volume.properties_out: Starting initialization\n",
-            "2023-06-27 11:59:36 [INFO] idaes.init.fs.H101.control_volume.properties_out: Property initialization: optimal - Optimal Solution Found.\n",
-            "2023-06-27 11:59:36 [INFO] idaes.init.fs.H101.control_volume: Initialization Complete\n",
-            "2023-06-27 11:59:36 [INFO] idaes.init.fs.H101: Initialization Complete: optimal - Optimal Solution Found\n",
-            "2023-06-27 11:59:36 [INFO] idaes.init.fs.R101.control_volume.properties: Starting initialization\n",
-            "2023-06-27 11:59:36 [INFO] idaes.init.fs.R101.control_volume.properties: Property initialization: optimal - Optimal Solution Found.\n",
-            "2023-06-27 11:59:36 [INFO] idaes.init.fs.R101.control_volume.reactions: Initialization Complete.\n",
-            "2023-06-27 11:59:36 [INFO] idaes.init.fs.R101.control_volume: Initialization Complete\n",
-            "2023-06-27 11:59:37 [INFO] idaes.init.fs.R101: Initialization Complete: optimal - Optimal Solution Found\n",
-            "2023-06-27 11:59:37 [INFO] idaes.init.fs.PROD.properties: Starting initialization\n",
-            "2023-06-27 11:59:37 [INFO] idaes.init.fs.PROD.properties: Property initialization: optimal - Optimal Solution Found.\n",
-            "2023-06-27 11:59:37 [INFO] idaes.init.fs.PROD.properties: Property package initialization: optimal - Optimal Solution Found.\n",
-            "2023-06-27 11:59:37 [INFO] idaes.init.fs.PROD: Initialization Complete.\n"
-          ]
-        }
-      ],
->>>>>>> d7d7d52e
+      "outputs": [],
       "source": [
         "# Initialize and solve each unit operation\n",
         "m.fs.OXIDE.initialize()\n",
@@ -662,87 +586,7 @@
       "metadata": {
         "scrolled": true
       },
-<<<<<<< HEAD
-      "outputs": [],
-=======
-      "outputs": [
-        {
-          "name": "stdout",
-          "output_type": "stream",
-          "text": [
-            "Ipopt 3.13.2: nlp_scaling_method=gradient-based\n",
-            "tol=1e-06\n",
-            "max_iter=200\n",
-            "\n",
-            "\n",
-            "******************************************************************************\n",
-            "This program contains Ipopt, a library for large-scale nonlinear optimization.\n",
-            " Ipopt is released as open source code under the Eclipse Public License (EPL).\n",
-            "         For more information visit http://projects.coin-or.org/Ipopt\n",
-            "\n",
-            "This version of Ipopt was compiled from source code available at\n",
-            "    https://github.com/IDAES/Ipopt as part of the Institute for the Design of\n",
-            "    Advanced Energy Systems Process Systems Engineering Framework (IDAES PSE\n",
-            "    Framework) Copyright (c) 2018-2019. See https://github.com/IDAES/idaes-pse.\n",
-            "\n",
-            "This version of Ipopt was compiled using HSL, a collection of Fortran codes\n",
-            "    for large-scale scientific computation.  All technical papers, sales and\n",
-            "    publicity material resulting from use of the HSL codes within IPOPT must\n",
-            "    contain the following acknowledgement:\n",
-            "        HSL, a collection of Fortran codes for large-scale scientific\n",
-            "        computation. See http://www.hsl.rl.ac.uk.\n",
-            "******************************************************************************\n",
-            "\n",
-            "This is Ipopt version 3.13.2, running with linear solver ma27.\n",
-            "\n",
-            "Number of nonzeros in equality constraint Jacobian...:     1923\n",
-            "Number of nonzeros in inequality constraint Jacobian.:        0\n",
-            "Number of nonzeros in Lagrangian Hessian.............:     1323\n",
-            "\n",
-            "Total number of variables............................:      608\n",
-            "                     variables with only lower bounds:        0\n",
-            "                variables with lower and upper bounds:      257\n",
-            "                     variables with only upper bounds:       20\n",
-            "Total number of equality constraints.................:      608\n",
-            "Total number of inequality constraints...............:        0\n",
-            "        inequality constraints with only lower bounds:        0\n",
-            "   inequality constraints with lower and upper bounds:        0\n",
-            "        inequality constraints with only upper bounds:        0\n",
-            "\n",
-            "iter    objective    inf_pr   inf_du lg(mu)  ||d||  lg(rg) alpha_du alpha_pr  ls\n",
-            "   0  0.0000000e+00 1.30e+06 1.00e+00  -1.0 0.00e+00    -  0.00e+00 0.00e+00   0\n",
-            "   1  0.0000000e+00 1.67e+07 5.52e+03  -1.0 1.17e+08    -  2.85e-01 9.90e-01f  1\n",
-            "   2  0.0000000e+00 2.61e+05 6.25e+03  -1.0 1.17e+06    -  8.25e-01 9.90e-01h  1\n",
-            "   3  0.0000000e+00 2.59e+03 3.50e+01  -1.0 1.17e+04    -  9.90e-01 9.90e-01h  1\n",
-            "   4  0.0000000e+00 1.97e+01 3.22e+03  -1.0 1.15e+02    -  9.90e-01 9.92e-01h  1\n",
-            "   5  0.0000000e+00 3.19e-07 4.81e+03  -1.0 8.77e-01    -  9.91e-01 1.00e+00h  1\n",
-            "Cannot recompute multipliers for feasibility problem.  Error in eq_mult_calculator\n",
-            "\n",
-            "Number of Iterations....: 5\n",
-            "\n",
-            "                                   (scaled)                 (unscaled)\n",
-            "Objective...............:   0.0000000000000000e+00    0.0000000000000000e+00\n",
-            "Dual infeasibility......:   1.6686898115291998e+06    1.6686898115291998e+06\n",
-            "Constraint violation....:   3.1874515116214752e-07    3.1874515116214752e-07\n",
-            "Complementarity.........:   0.0000000000000000e+00    0.0000000000000000e+00\n",
-            "Overall NLP error.......:   3.1874515116214752e-07    1.6686898115291998e+06\n",
-            "\n",
-            "\n",
-            "Number of objective function evaluations             = 6\n",
-            "Number of objective gradient evaluations             = 6\n",
-            "Number of equality constraint evaluations            = 6\n",
-            "Number of inequality constraint evaluations          = 0\n",
-            "Number of equality constraint Jacobian evaluations   = 6\n",
-            "Number of inequality constraint Jacobian evaluations = 0\n",
-            "Number of Lagrangian Hessian evaluations             = 5\n",
-            "Total CPU secs in IPOPT (w/o function evaluations)   =      0.014\n",
-            "Total CPU secs in NLP function evaluations           =      0.000\n",
-            "\n",
-            "EXIT: Optimal Solution Found.\n"
-          ]
-        }
-      ],
->>>>>>> d7d7d52e
+      "outputs": [],
       "source": [
         "# Solve the model\n",
         "results = solver.solve(m, tee=True)"
@@ -778,19 +622,7 @@
       "cell_type": "code",
       "execution_count": 23,
       "metadata": {},
-<<<<<<< HEAD
-      "outputs": [],
-=======
-      "outputs": [
-        {
-          "name": "stdout",
-          "output_type": "stream",
-          "text": [
-            "operating cost = $2.082 million per year\n"
-          ]
-        }
-      ],
->>>>>>> d7d7d52e
+      "outputs": [],
       "source": [
         "print(f\"operating cost = ${value(m.fs.operating_cost)/1e6:0.3f} million per year\")"
       ]
@@ -821,49 +653,7 @@
       "cell_type": "code",
       "execution_count": 25,
       "metadata": {},
-<<<<<<< HEAD
-      "outputs": [],
-=======
-      "outputs": [
-        {
-          "name": "stdout",
-          "output_type": "stream",
-          "text": [
-            "\n",
-            "====================================================================================\n",
-            "Unit : fs.R101                                                             Time: 0.0\n",
-            "------------------------------------------------------------------------------------\n",
-            "    Unit Performance\n",
-            "\n",
-            "    Variables: \n",
-            "\n",
-            "    Key  : Value  : Units      : Fixed : Bounds\n",
-            "    Area : 1.1490 : meter ** 2 : False : (None, None)\n",
-            "\n",
-            "------------------------------------------------------------------------------------\n",
-            "    Stream Table\n",
-            "                                                  Units         Inlet     Outlet  \n",
-            "    Molar Flowrate ('Liq', 'ethylene_oxide')   mole / second     58.000     29.000\n",
-            "    Molar Flowrate ('Liq', 'water')            mole / second     239.60     210.60\n",
-            "    Molar Flowrate ('Liq', 'sulfuric_acid')    mole / second    0.33401    0.33401\n",
-            "    Molar Flowrate ('Liq', 'ethylene_glycol')  mole / second 2.0000e-05     29.000\n",
-            "    Temperature                                       kelvin     328.15     328.15\n",
-            "    Pressure                                          pascal 1.0000e+05 1.0000e+05\n",
-            "====================================================================================\n",
-            "\n",
-            "Conversion achieved = 50.0%\n",
-            "\n",
-            "Total heat duty required = -3.469 MJ\n",
-            "\n",
-            "Tube area required = 1.149 m^2\n",
-            "\n",
-            "Tube length required = 1.000 m\n",
-            "\n",
-            "Tube volume required = 1.149 m^3\n"
-          ]
-        }
-      ],
->>>>>>> d7d7d52e
+      "outputs": [],
       "source": [
         "m.fs.R101.report()\n",
         "\n",
@@ -1010,104 +800,7 @@
       "metadata": {
         "scrolled": true
       },
-<<<<<<< HEAD
-      "outputs": [],
-=======
-      "outputs": [
-        {
-          "name": "stdout",
-          "output_type": "stream",
-          "text": [
-            "Ipopt 3.13.2: nlp_scaling_method=gradient-based\n",
-            "tol=1e-06\n",
-            "max_iter=200\n",
-            "\n",
-            "\n",
-            "******************************************************************************\n",
-            "This program contains Ipopt, a library for large-scale nonlinear optimization.\n",
-            " Ipopt is released as open source code under the Eclipse Public License (EPL).\n",
-            "         For more information visit http://projects.coin-or.org/Ipopt\n",
-            "\n",
-            "This version of Ipopt was compiled from source code available at\n",
-            "    https://github.com/IDAES/Ipopt as part of the Institute for the Design of\n",
-            "    Advanced Energy Systems Process Systems Engineering Framework (IDAES PSE\n",
-            "    Framework) Copyright (c) 2018-2019. See https://github.com/IDAES/idaes-pse.\n",
-            "\n",
-            "This version of Ipopt was compiled using HSL, a collection of Fortran codes\n",
-            "    for large-scale scientific computation.  All technical papers, sales and\n",
-            "    publicity material resulting from use of the HSL codes within IPOPT must\n",
-            "    contain the following acknowledgement:\n",
-            "        HSL, a collection of Fortran codes for large-scale scientific\n",
-            "        computation. See http://www.hsl.rl.ac.uk.\n",
-            "******************************************************************************\n",
-            "\n",
-            "This is Ipopt version 3.13.2, running with linear solver ma27.\n",
-            "\n",
-            "Number of nonzeros in equality constraint Jacobian...:     2067\n",
-            "Number of nonzeros in inequality constraint Jacobian.:        1\n",
-            "Number of nonzeros in Lagrangian Hessian.............:     1886\n",
-            "\n",
-            "Total number of variables............................:      631\n",
-            "                     variables with only lower bounds:        0\n",
-            "                variables with lower and upper bounds:      280\n",
-            "                     variables with only upper bounds:       21\n",
-            "Total number of equality constraints.................:      608\n",
-            "Total number of inequality constraints...............:        1\n",
-            "        inequality constraints with only lower bounds:        1\n",
-            "   inequality constraints with lower and upper bounds:        0\n",
-            "        inequality constraints with only upper bounds:        0\n",
-            "\n",
-            "iter    objective    inf_pr   inf_du lg(mu)  ||d||  lg(rg) alpha_du alpha_pr  ls\n",
-            "   0  2.0817113e+06 3.66e+06 1.00e+02  -1.0 0.00e+00    -  0.00e+00 0.00e+00   0\n",
-            "   1  3.7272642e+06 5.24e+05 9.25e+01  -1.0 2.16e+06    -  7.82e-02 9.90e-01h  1\n",
-            "   2  3.7439283e+06 5.50e+03 4.53e+02  -1.0 2.14e+04    -  7.22e-01 9.91e-01h  1\n",
-            "   3  3.7441018e+06 2.31e-01 7.45e+03  -1.0 3.16e+02    -  9.25e-01 1.00e+00h  1\n",
-            "   4  3.7445196e+06 7.21e-02 1.59e+04  -1.0 3.84e+02    -  9.90e-01 1.00e+00f  1\n",
-            "   5  3.7434412e+06 6.03e-01 2.88e+02  -1.0 3.91e+04    -  9.82e-01 1.00e+00F  1\n",
-            "   6  3.4569523e+06 1.90e+05 1.52e+02  -1.0 3.75e+06    -  4.73e-01 1.00e+00F  1\n",
-            "   7  1.3257122e+06 6.54e+06 1.34e+02  -1.0 7.17e+07    -  1.17e-01 4.66e-01F  1\n",
-            "   8  5.4503925e+05 4.55e+06 4.94e+01  -1.0 4.27e+07    -  6.32e-01 3.47e-01f  1\n",
-            "   9  2.2925409e+05 1.16e+06 2.53e+01  -1.0 1.78e+07    -  8.45e-01 6.02e-01h  1\n",
-            "iter    objective    inf_pr   inf_du lg(mu)  ||d||  lg(rg) alpha_du alpha_pr  ls\n",
-            "  10  2.1904785e+05 1.55e+06 3.36e+01  -1.0 1.16e+07    -  1.00e+00 1.76e-01h  1\n",
-            "  11  2.4068883e+05 7.81e+05 4.18e+01  -1.0 4.64e+06    -  5.75e-01 5.16e-01h  1\n",
-            "  12  3.6492667e+05 3.58e+03 3.24e+01  -1.0 2.13e+05    -  5.89e-01 1.00e+00h  1\n",
-            "  13  3.3687811e+05 1.24e+03 5.19e+05  -1.7 8.40e+05    -  1.00e+00 6.11e-01h  1\n",
-            "  14  3.2827810e+05 6.28e+02 3.94e-02  -1.7 1.36e+05    -  1.00e+00 1.00e+00h  1\n",
-            "  15  3.2852907e+05 1.59e+00 1.32e-03  -1.7 5.68e+03    -  1.00e+00 1.00e+00h  1\n",
-            "  16  3.1973165e+05 1.33e+01 5.15e+04  -3.8 1.94e+05    -  9.86e-01 8.31e-01f  1\n",
-            "  17  3.1849743e+05 2.37e-01 1.46e-03  -3.8 2.16e+04    -  1.00e+00 1.00e+00h  1\n",
-            "  18  3.1850187e+05 5.49e-03 1.29e-07  -3.8 1.93e+02    -  1.00e+00 1.00e+00h  1\n",
-            "  19  3.1843083e+05 8.45e-04 3.52e-06  -5.7 1.29e+03    -  1.00e+00 1.00e+00f  1\n",
-            "iter    objective    inf_pr   inf_du lg(mu)  ||d||  lg(rg) alpha_du alpha_pr  ls\n",
-            "  20  3.1843086e+05 4.64e-07 2.07e-11  -5.7 1.29e+00    -  1.00e+00 1.00e+00h  1\n",
-            "  21  3.1842998e+05 3.55e-07 5.40e-10  -8.6 1.59e+01    -  1.00e+00 1.00e+00h  1\n",
-            "\n",
-            "Number of Iterations....: 21\n",
-            "\n",
-            "                                   (scaled)                 (unscaled)\n",
-            "Objective...............:   1.5329173454170544e+01    3.1842997505757213e+05\n",
-            "Dual infeasibility......:   5.3983226027300468e-10    1.1213831827784419e-05\n",
-            "Constraint violation....:   3.5460107028484344e-07    3.5460107028484344e-07\n",
-            "Complementarity.........:   2.5137892688647162e-09    5.2218461522255445e-05\n",
-            "Overall NLP error.......:   3.5460107028484344e-07    5.2218461522255445e-05\n",
-            "\n",
-            "\n",
-            "Number of objective function evaluations             = 26\n",
-            "Number of objective gradient evaluations             = 22\n",
-            "Number of equality constraint evaluations            = 26\n",
-            "Number of inequality constraint evaluations          = 26\n",
-            "Number of equality constraint Jacobian evaluations   = 22\n",
-            "Number of inequality constraint Jacobian evaluations = 22\n",
-            "Number of Lagrangian Hessian evaluations             = 21\n",
-            "Total CPU secs in IPOPT (w/o function evaluations)   =      0.055\n",
-            "Total CPU secs in NLP function evaluations           =      0.006\n",
-            "\n",
-            "EXIT: Optimal Solution Found.\n"
-          ]
-        }
-      ],
->>>>>>> d7d7d52e
+      "outputs": [],
       "source": [
         "results = solver.solve(m, tee=True)"
       ]
@@ -1132,65 +825,7 @@
       "cell_type": "code",
       "execution_count": 32,
       "metadata": {},
-<<<<<<< HEAD
-      "outputs": [],
-=======
-      "outputs": [
-        {
-          "name": "stdout",
-          "output_type": "stream",
-          "text": [
-            "operating cost = $0.318 million per year\n",
-            "\n",
-            "Heater results\n",
-            "\n",
-            "====================================================================================\n",
-            "Unit : fs.H101                                                             Time: 0.0\n",
-            "------------------------------------------------------------------------------------\n",
-            "    Unit Performance\n",
-            "\n",
-            "    Variables: \n",
-            "\n",
-            "    Key       : Value  : Units : Fixed : Bounds\n",
-            "    Heat Duty : 699.26 :  watt : False : (None, None)\n",
-            "\n",
-            "------------------------------------------------------------------------------------\n",
-            "    Stream Table\n",
-            "                                                  Units         Inlet     Outlet  \n",
-            "    Molar Flowrate ('Liq', 'ethylene_oxide')   mole / second     58.000     58.000\n",
-            "    Molar Flowrate ('Liq', 'water')            mole / second     239.60     239.60\n",
-            "    Molar Flowrate ('Liq', 'sulfuric_acid')    mole / second    0.33401    0.33401\n",
-            "    Molar Flowrate ('Liq', 'ethylene_glycol')  mole / second 2.0000e-05 2.0000e-05\n",
-            "    Temperature                                       kelvin     298.15     328.15\n",
-            "    Pressure                                          pascal 1.0000e+05 1.0000e+05\n",
-            "====================================================================================\n",
-            "\n",
-            "PFR reactor results\n",
-            "\n",
-            "====================================================================================\n",
-            "Unit : fs.R101                                                             Time: 0.0\n",
-            "------------------------------------------------------------------------------------\n",
-            "    Unit Performance\n",
-            "\n",
-            "    Variables: \n",
-            "\n",
-            "    Key  : Value  : Units      : Fixed : Bounds\n",
-            "    Area : 2.0871 : meter ** 2 : False : (None, None)\n",
-            "\n",
-            "------------------------------------------------------------------------------------\n",
-            "    Stream Table\n",
-            "                                                  Units         Inlet     Outlet  \n",
-            "    Molar Flowrate ('Liq', 'ethylene_oxide')   mole / second     58.000     5.8000\n",
-            "    Molar Flowrate ('Liq', 'water')            mole / second     239.60     187.40\n",
-            "    Molar Flowrate ('Liq', 'sulfuric_acid')    mole / second    0.33401    0.33401\n",
-            "    Molar Flowrate ('Liq', 'ethylene_glycol')  mole / second 2.0000e-05     52.200\n",
-            "    Temperature                                       kelvin     328.15     273.15\n",
-            "    Pressure                                          pascal 1.0000e+05 1.0000e+05\n",
-            "====================================================================================\n"
-          ]
-        }
-      ],
->>>>>>> d7d7d52e
+      "outputs": [],
       "source": [
         "print(f\"operating cost = ${value(m.fs.operating_cost)/1e6:0.3f} million per year\")\n",
         "\n",
@@ -1230,33 +865,7 @@
       "cell_type": "code",
       "execution_count": 34,
       "metadata": {},
-<<<<<<< HEAD
-      "outputs": [],
-=======
-      "outputs": [
-        {
-          "name": "stdout",
-          "output_type": "stream",
-          "text": [
-            "Optimal Values\n",
-            "\n",
-            "H101 outlet temperature = 328.150 K\n",
-            "\n",
-            "Total heat duty required =  -3.440 MJ\n",
-            "\n",
-            "Tube area required = 2.087 m^2\n",
-            "\n",
-            "Tube length required = 4.979 m\n",
-            "\n",
-            "Assuming a 20% design factor for reactor volume,total CSTR volume required = 12.469 m^3 = 3294.093 gal\n",
-            "\n",
-            "Ethylene glycol produced = 225.415 MM lb/year\n",
-            "\n",
-            "Conversion achieved = 90.0%\n"
-          ]
-        }
-      ],
->>>>>>> d7d7d52e
+      "outputs": [],
       "source": [
         "print(\"Optimal Values\")\n",
         "print()\n",
@@ -1361,11 +970,7 @@
       "name": "python",
       "nbconvert_exporter": "python",
       "pygments_lexer": "ipython3",
-<<<<<<< HEAD
-      "version": "3.9.12"
-=======
       "version": "3.8.16"
->>>>>>> d7d7d52e
     }
   },
   "nbformat": 4,
