{
<<<<<<< HEAD
 "cells": [
  {
   "cell_type": "code",
   "execution_count": 1,
   "metadata": {
    "tags": [
     "header",
     "hide-cell"
    ]
   },
   "outputs": [],
   "source": [
    "###############################################################################\n",
    "# The Institute for the Design of Advanced Energy Systems Integrated Platform\n",
    "# Framework (IDAES IP) was produced under the DOE Institute for the\n",
    "# Design of Advanced Energy Systems (IDAES).\n",
    "#\n",
    "# Copyright (c) 2018-2023 by the software owners: The Regents of the\n",
    "# University of California, through Lawrence Berkeley National Laboratory,\n",
    "# National Technology & Engineering Solutions of Sandia, LLC, Carnegie Mellon\n",
    "# University, West Virginia University Research Corporation, et al.\n",
    "# All rights reserved.  Please see the files COPYRIGHT.md and LICENSE.md\n",
    "# for full copyright and license information.\n",
    "###############################################################################"
   ]
  },
  {
   "cell_type": "markdown",
   "metadata": {},
   "source": [
    "# CO2 Adsorption Desorption simulation example with a 1D Fixed Bed model\n",
    "Author: Chinedu Okoli, Anca Ostace, Brandon Paul  \n",
    "Maintainer: Brandon Paul  \n",
    "Updated: 2023-06-01  \n",
    "<img src='CO2_Adsorption_Desorption_figure.png' width=\"300\" height=\"300\">\n",
    "\n",
    "This jupyter notebook shows an example of a CO2 Adsorption Desorption cycle with the IDAES 1D FixedBed model. The IDAES 1D FixedBed model is a dynamic and axially varying reactor/adsorption model which is able to model the gas and solid interactions of the modeled species in detail. The sorbent used for this example is the NETL_32D sorbent with its details and parameters obtained from the following references: \n",
    "- A. Lee, D.C. Miller, A One-Dimensional (1-D) Three-Region Model for a Bubbling Fluidized-Bed Adsorber, Ind. Eng. Chem. Res. 52 (2013) 469–484\n",
    "- Lee, A.; Mebane, D.; Fauth, D. J.; Miller, D. C. A Model for the Adsorption Kinetics of CO2 on Amine-Impregnated Mesoporous Sorbents in the Presence of Water. Presented at the 28th International Pittsburgh Coal Conference, Pittsburgh, PA, 2011.\n",
    "\n",
    "The notebook demonstrates how to use the IDAES 1DFixedBed model for an adsorption/desorption application with distinct adsorption and desorption steps. This example leverages custom libraries and functions specific to the NETL_32D solid sorbent and associated gas phase properties and surface reactions. In this system, the silicon monoxide (SiO(s)) sorbent reduces carbon dioxide (CO2(g)) to carbamate (denoted Car(s)) while simultaneously absorbing water vapor (H2O(g)) to produce a solid solution-state hydrate (H2O(s)). The solid phase is considered a one-dimensional domain with three regions for bubble, cloud wake and emulsion properties for bubbling bed systems; in the case of a fixed bed reactor non-bulk gas behavior is neglected and assumed to be homogeneous everywhere not near the solid surface.\n",
    "\n",
    "The notebook also shows how to simulate the adsorption and desorption steps using the PETSc integrator. PETSc leverages nonlinear equation and differential algebraic equation solvers to solve time-trajectory problems. These solvers are applicable for systems with zero degrees of freedom, such as a fully-specified bed reactor model. See https://idaes-pse.readthedocs.io/en/stable/reference_guides/core/solvers.html#petsc-utilities for more details."
   ]
  },
  {
   "cell_type": "markdown",
   "metadata": {},
   "source": [
    "## Cycle details\n",
    "The system contains the following equipment and stream properties:\n",
    "- Bed height: 9 m\n",
    "- Bed diameter: 1 m\n",
    "- Adsorption time: 30 hrs\n",
    "- Desorption time: 2 hrs\n",
    "- Adsorption temperature: 303.15 K\n",
    "- Desorption temperature: 470 K\n",
    "- Flue gas inlet conditions (Temperature and mole fractions obtained from NETL baseline report. Exhibit 5-22 B31B case)\n",
    "    - Temperature: 315 K\n",
    "    - Pressure: 106.5 kPa\n",
    "    - Flowrate: 3.544 mol/s\n",
    "    - Mole fractions: CO2: 0.0408, H2O: 0.0875, N2: 0.7517, O2: 0.12"
   ]
  },
  {
   "cell_type": "markdown",
   "metadata": {},
   "source": [
    "## Notes\n",
    "Some additional information regarding the problem:\n",
    "- Isothermal conditions: heat duty requirements of each step are calculated from gas and sorbent properties, i.e., loading, density, heat of adsorption, and heat capacity\n",
    "- Heating and cooling modes not modeled in detail: cycle times are assumed negligible in comparison to adsorption and desorption\n",
    "- Adsorption and desorption steps are modeled in different flowsheets\n",
    "- Initial condition (except temperature) of sorbent in desorption step is set to final condition of sorbent in adsorption step"
   ]
  },
  {
   "cell_type": "markdown",
   "metadata": {},
   "source": [
    "# Step 1: Import relevant libraries and packages"
   ]
  },
  {
   "cell_type": "markdown",
   "metadata": {},
   "source": [
    "### Import python libraries\n",
    "\n",
    "- numpy (numerical python library which provides numerical computing tools)\n",
    "- time (time python library which will be used to track the simulation time)"
   ]
  },
  {
   "cell_type": "code",
   "execution_count": 2,
   "metadata": {},
   "outputs": [],
   "source": [
    "import numpy as np\n",
    "import time"
   ]
  },
  {
   "cell_type": "markdown",
   "metadata": {},
   "source": [
    "\n",
    "### Import Pyomo pakages\n",
    "For the flowsheet, we will need several components from the pyomo libraries.\n",
    "\n",
    "- ConcreteModel (to create the Pyomo model that will contain the IDAES flowsheet)\n",
    "- TransformationFactory (to apply certain transformations)\n",
    "- SolverFactory (to solve the problem)\n",
    "- Var (to create a Pyomo variable)\n",
    "- value (to return the numerical value of Pyomo objects such as variables, constraints or expressions)\n",
    "- units (to handle units in Pyomo and IDAES)\n",
    "\n",
    "For further details on these components, please refer to the pyomo documentation: https://pyomo.readthedocs.io/en/latest/"
   ]
  },
  {
   "cell_type": "code",
   "execution_count": 3,
   "metadata": {},
   "outputs": [],
   "source": [
    "from pyomo.environ import (\n",
    "    ConcreteModel,\n",
    "    TransformationFactory,\n",
    "    SolverFactory,\n",
    "    Var,\n",
    "    value,\n",
    "    units as pyunits,\n",
    ")"
   ]
  },
  {
   "cell_type": "markdown",
   "metadata": {},
   "source": [
    "### Import IDAES core components\n",
    "\n",
    "To build, initialize, and solve IDAES flowsheets we will need several core components/utilities:\n",
    "\n",
    "- FlowsheetBlock (the flowsheet block contains idaes properties, time, and unit models)\n",
    "- EnergyBalanceType (to specify the energy balance type)\n",
    "- petsc (PETSc integrator)\n",
    "- get_solver (IDAES solver utility)\n",
    "- iscale (is used to apply scaling factors in variables and constraints)\n",
    "- propagate_state (is used to initialize models, propagating the state variables from one unit model to another)\n",
    "- degrees_of_freedom (useful for debugging, this method returns the DOF of the model)\n",
    "- idaeslog (is used to set output messages like warnings or errors)\n",
    "\n",
    "For further details on these components, please refer to the IDAES documentation: https://idaes-pse.readthedocs.io/en/latest/"
   ]
  },
  {
   "cell_type": "code",
   "execution_count": 4,
   "metadata": {},
   "outputs": [],
   "source": [
    "from idaes.core import FlowsheetBlock, EnergyBalanceType\n",
    "import idaes.core.solvers.petsc as petsc  # PETSc utilities module\n",
    "from idaes.core.util import scaling as iscale\n",
    "from idaes.core.solvers import get_solver\n",
    "from idaes.core.util.model_statistics import degrees_of_freedom\n",
    "import idaes.logger as idaeslog\n",
    "import logging"
   ]
  },
  {
   "cell_type": "markdown",
   "metadata": {},
   "source": [
    "### Import IDAES unit models and NETL 32D property packages\n",
    "\n",
    "To build the IDAES flowsheet for the CO2 Adsorption Desorption example, we will need the following: \n",
    "1) the 1D Fixed Bed unit model  \n",
    "2) the NETL 32D property package"
   ]
  },
  {
   "cell_type": "code",
   "execution_count": 5,
   "metadata": {},
   "outputs": [],
   "source": [
    "from idaes.models_extra.gas_solid_contactors.unit_models.fixed_bed_1D import FixedBed1D\n",
    "from idaes_examples.mod.co2_adsorption_desorption.NETL_32D_gas_phase_thermo import (\n",
    "    GasPhaseParameterBlock,\n",
    ")\n",
    "from idaes_examples.mod.co2_adsorption_desorption.NETL_32D_solid_phase_thermo import (\n",
    "    SolidPhaseParameterBlock,\n",
    ")\n",
    "from idaes_examples.mod.co2_adsorption_desorption.NETL_32D_adsorption_reactions import (\n",
    "    HeteroReactionParameterBlock,\n",
    ")"
   ]
  },
  {
   "cell_type": "markdown",
   "metadata": {},
   "source": [
    "### Import custom libraries and functions\n",
    "To simplify and automate this example at the flowsheet level, several custom methods were defined in an external script. The methods are custom, and as such are imported separately from the set of IDAES and Pyomo methods above. These utility functions perform a variety of numerical and reporting tasks:\n",
    "\n",
    "- heat_computation (used to calculate the heat requirements of the CO2 Adsorption Desorption cycle)\n",
    "- performance_results (used to evaluate the performance of the CO2 Adsorption Desorption cycle)\n",
    "- results_summary (provides summarized results of the CO2 Adsorption Desorption cycle)\n",
    "- plot_results_temporal (plots the temporal profiles of the flowsheet simulation)\n",
    "- plot_results_spatial (plots the spatial profiles of the flowsheet simulation)\n",
    "- fb_model_setup (function that builds the 1D FixedBed model)\n",
    "- fb_fixed_conditions (function that fixes the initial and boundary conditions of the 1D FixedBed model)"
   ]
  },
  {
   "cell_type": "code",
   "execution_count": 6,
   "metadata": {},
   "outputs": [],
   "source": [
    "from idaes_examples.mod.co2_adsorption_desorption.simulation_utilities import (\n",
    "    heat_computation,\n",
    "    performance_results,\n",
    "    results_summary,\n",
    "    plot_results_temporal,\n",
    "    plot_results_spatial,\n",
    ")"
   ]
  },
  {
   "cell_type": "markdown",
   "metadata": {},
   "source": [
    "#### Create a Function to Build the Flowsheet\n",
    "\n",
    "The function \"fb_model_setup\" below builds instances of the 1D FixedBed model for the adsorption and desorption simulations. While the effort required to define the reactor is low in terms of lines of code, we will need to do this for both the adsorption and desorption steps. Therefore, defining this setup as a single function will make later steps easier to follow. As arguments it takes the following:\n",
    "1) The flowsheet block of the simulation, i.e., the adsorption flowsheet  \n",
    "2) The number of time finite elements  \n",
    "3) The number of spatial finite elements  \n",
    "\n",
    "It returns a flowsheet object which contains an instance of the 1D FixedBed model"
   ]
  },
  {
   "cell_type": "code",
   "execution_count": 7,
   "metadata": {},
   "outputs": [],
   "source": [
    "def fb_model_setup(\n",
    "    fs,\n",
    "    ntfe,  # number of time finite elements\n",
    "    nxfe,  # number of space finite elements\n",
    "):\n",
    "\n",
    "    # Set up thermo props and reaction props\n",
    "    fs.gas_properties = GasPhaseParameterBlock()\n",
    "    fs.solid_properties = SolidPhaseParameterBlock()\n",
    "\n",
    "    fs.hetero_reactions = HeteroReactionParameterBlock(\n",
    "        solid_property_package=fs.solid_properties,\n",
    "        gas_property_package=fs.gas_properties,\n",
    "    )\n",
    "\n",
    "    fs.FB = FixedBed1D(\n",
    "        finite_elements=nxfe,\n",
    "        transformation_method=\"dae.finite_difference\",\n",
    "        energy_balance_type=EnergyBalanceType.none,\n",
    "        pressure_drop_type=\"ergun_correlation\",\n",
    "        gas_phase_config={\"property_package\": fs.gas_properties},\n",
    "        solid_phase_config={\n",
    "            \"property_package\": fs.solid_properties,\n",
    "            \"reaction_package\": fs.hetero_reactions,\n",
    "        },\n",
    "    )\n",
    "\n",
    "    # Discretize time domain\n",
    "    fs.discretizer = TransformationFactory(\"dae.finite_difference\")\n",
    "    fs.discretizer.apply_to(fs, nfe=ntfe, wrt=fs.time, scheme=\"BACKWARD\")\n",
    "\n",
    "    return fs"
   ]
  },
  {
   "cell_type": "markdown",
   "metadata": {},
   "source": [
    "#### Create a Function to Fix the Flowsheet Conditions\n",
    "\n",
    "The function \"fb_fix_conditions\" fixes the initial and boundary conditions of an instance of the 1D FixedBed model. It also has checks to ensure that the degrees of freedom are zero, and that the velocity into the bed is less than the minimum fluidization velocity of the bed. Similarly to the function above, we will need to run this for the adsorption and desorption steps, and it is clearer to define the code once as a single function here. As arguments it takes the following:\n",
    "1) The flowsheet block of the simulation, i.e., the adsorption flowsheet  \n",
    "2) The reactor bed diameter  \n",
    "3) The reactor bed height  \n",
    "4) A dictionary of gas phase state data for which the gas phase state variables of the model should be fixed to  \n",
    "5) A dictionary of solid phase state data for which the solid phase state variables of the model should be fixed to. If None, the solid phase state variables are fixed to their current values.  \n",
    "\n",
    "No object is returned by this function."
   ]
  },
  {
   "cell_type": "code",
   "execution_count": 8,
   "metadata": {},
   "outputs": [],
   "source": [
    "def fb_fix_conditions(\n",
    "    fs, bed_diameter, bed_height, gas_phase_state_dict, solid_phase_state_dict=None\n",
    "):\n",
    "    # Fix bed geometry variables\n",
    "    fs.FB.bed_diameter.fix(bed_diameter)  # m\n",
    "    fs.FB.bed_height.fix(bed_height)  # m\n",
    "\n",
    "    # Fix boundary values for gas for all time\n",
    "    blk = fs.FB\n",
    "    for t in fs.time:\n",
    "        # Gas values\n",
    "        blk.gas_inlet.flow_mol[t].fix(gas_phase_state_dict[\"flow_mol\"])\n",
    "        blk.gas_inlet.temperature[t].fix(gas_phase_state_dict[\"temperature\"])\n",
    "        blk.gas_inlet.pressure[t].fix(gas_phase_state_dict[\"pressure\"])\n",
    "        for j, val in gas_phase_state_dict[\"mole_frac_comp\"].items():\n",
    "            blk.gas_inlet.mole_frac_comp[t, j].fix(val)\n",
    "\n",
    "    # Specify gas phase and solid phase initial conditions for all space\n",
    "    t0 = fs.time.first()\n",
    "    for x in blk.length_domain:\n",
    "        blk.gas_phase.properties[t0, x].flow_mol.fix(gas_phase_state_dict[\"flow_mol\"])\n",
    "        blk.gas_phase.properties[t0, x].temperature.fix(\n",
    "            gas_phase_state_dict[\"temperature\"]\n",
    "        )  # K\n",
    "        for j, val in gas_phase_state_dict[\"mole_frac_comp\"].items():\n",
    "            blk.gas_phase.properties[t0, x].mole_frac_comp[j].fix(val)\n",
    "\n",
    "        if solid_phase_state_dict is None:\n",
    "            # Fix to existing values if dict is empty\n",
    "            blk.solid_properties[t0, x].dens_mass_particle.fix()\n",
    "            blk.solid_properties[t0, x].temperature.fix()\n",
    "            blk.solid_properties[t0, x].mass_frac_comp[:].fix()\n",
    "        else:\n",
    "            blk.solid_properties[t0, x].dens_mass_particle.fix(\n",
    "                solid_phase_state_dict[\"dens_mass_particle\"]\n",
    "            )\n",
    "            blk.solid_properties[t0, x].temperature.fix(\n",
    "                solid_phase_state_dict[\"temperature\"]\n",
    "            )\n",
    "            for j, val in solid_phase_state_dict[\"mass_frac_comp\"].items():\n",
    "                blk.solid_properties[t0, x].mass_frac_comp[j].fix(val)\n",
    "\n",
    "    dof = degrees_of_freedom(fs)\n",
    "\n",
    "    print(\"degrees of freedom = \", dof)\n",
    "    try:\n",
    "        assert degrees_of_freedom(fs) == 0\n",
    "    except AssertionError:\n",
    "        print(\"Degrees of freedom is not equal to zero. This is unexpected.\")\n",
    "        raise\n",
    "\n",
    "    # Assert that inlet gas velocity is less than v_mf\n",
    "    # Use solid temperature as the thermal mass of solid >> than that of gas\n",
    "    pi = 3.14  # [-]\n",
    "    R = 8.314  # Gas constant [J/mol/K]\n",
    "\n",
    "    @blk.Expression(doc=\"gas inlet velocity, m/s\")\n",
    "    def gas_inlet_velocity(blk):\n",
    "        v_gas_inlet = (\n",
    "            blk.gas_inlet.flow_mol[0] / (pi * value(blk.bed_diameter**2) / 4)\n",
    "        ) * (R * blk.solid_properties[0, 0].temperature / blk.gas_inlet.pressure[0])\n",
    "        return v_gas_inlet\n",
    "\n",
    "    v_mf = value(  # minimum fluidization velocity [m/s]\n",
    "        blk.solid_properties[t0, 0]._params.velocity_mf\n",
    "    )\n",
    "    print(\"inlet gas velocity = \", value(blk.gas_inlet_velocity), \" m/s\")\n",
    "    print(\"min. fluid velocity = \", v_mf, \" m/s\")\n",
    "    try:\n",
    "        assert value(blk.gas_inlet_velocity) <= v_mf\n",
    "    except AssertionError:\n",
    "        print(\n",
    "            \"The inlet gas velocity is greater than the minimum fluidization velocity. \"\n",
    "            \"This is unexpected for a Fixed Bed.\"\n",
    "        )\n",
    "        raise"
   ]
  },
  {
   "cell_type": "markdown",
   "metadata": {},
   "source": [
    "# Step 2: Setup and run simulation\n",
    "Now that the system properties and all required utility functions are defined, we will build the model itself."
   ]
  },
  {
   "cell_type": "markdown",
   "metadata": {},
   "source": [
    "#### Create concrete model\n",
    "First, create the model object:"
   ]
  },
  {
   "cell_type": "code",
   "execution_count": 9,
   "metadata": {},
   "outputs": [],
   "source": [
    "m = ConcreteModel()"
   ]
  },
  {
   "cell_type": "markdown",
   "metadata": {},
   "source": [
    "#### Setup solver for initialization\n",
    "We limit the maximum number of iterations and apply appropriate scaling for the linear solver for initialization:"
   ]
  },
  {
   "cell_type": "code",
   "execution_count": 10,
   "metadata": {},
   "outputs": [],
   "source": [
    "# Solver arguments\n",
    "optarg = {\n",
    "    \"max_iter\": 100,\n",
    "    \"nlp_scaling_method\": \"user-scaling\",\n",
    "    \"linear_solver\": \"ma27\",\n",
    "}\n",
    "\n",
    "# Create a solver\n",
    "solver = get_solver(\"ipopt\")\n",
    "solver.options = optarg"
   ]
  },
  {
   "cell_type": "markdown",
   "metadata": {},
   "source": [
    "#### Set spatial elements and design variables for adsorption and desorption simulations\n",
    "Let's define the size of the system:"
   ]
  },
  {
   "cell_type": "code",
   "execution_count": 11,
   "metadata": {},
   "outputs": [],
   "source": [
    "# Number of spatial elements\n",
    "nxfe = 50\n",
    "\n",
    "# Design variables for static and dynamic models\n",
    "bed_diameter = 9  # m\n",
    "bed_height = 1  # m"
   ]
  },
  {
   "cell_type": "markdown",
   "metadata": {},
   "source": [
    "## Adsorption simulation\n",
    "First, we will run the adsorption step by defining the simulation domain, add initial conditions, and set up and solve the model."
   ]
  },
  {
   "cell_type": "markdown",
   "metadata": {},
   "source": [
    "### Setup simulation horizon and create time set\n",
    "We specify the time discretization to an exact set of temporal points according to the problem horizon:"
   ]
  },
  {
   "cell_type": "code",
   "execution_count": 12,
   "metadata": {},
   "outputs": [],
   "source": [
    "# Time horizon\n",
    "horizon = 108000  # s\n",
    "\n",
    "# Create time_set list\n",
    "t_element_size = horizon / 4  # s\n",
    "ntfe = int(horizon / t_element_size)\n",
    "time_set = list(np.linspace(0, horizon, ntfe + 1))"
   ]
  },
  {
   "cell_type": "markdown",
   "metadata": {},
   "source": [
    "### Initial conditions for gas and solid phases\n",
    "Next, we set reasoanble initial conditions for the gas and solid phases at time = 0, with a constant adsorption temperature:"
   ]
  },
  {
   "cell_type": "code",
   "execution_count": 13,
   "metadata": {},
   "outputs": [],
   "source": [
    "# Flue gas inlet conditions to adsorption system (flue gas stream) -\n",
    "# Temperature and mole fractions obtained from NETL baseline report.\n",
    "# Exhibit 5-22 B31B case.\n",
    "adsorption_temperature = 303.15  # K\n",
    "\n",
    "# Dictionary of initial and boundary conditions for gas phase\n",
    "gas_phase_state_dict_ads = {\n",
    "    \"flow_mol\": 3.544,  # mol/s\n",
    "    \"temperature\": adsorption_temperature,  # K\n",
    "    \"pressure\": 1.2452e5,  # Pa\n",
    "    \"mole_frac_comp\": {  # [-]\n",
    "        \"CO2\": 0.0408,\n",
    "        \"H2O\": 0.0875,\n",
    "        \"N2\": 0.7517,\n",
    "        \"O2\": 0.12,\n",
    "    },\n",
    "}\n",
    "\n",
    "# Dictionary of initial conditions for solid phase\n",
    "solid_phase_state_dict_ads = {\n",
    "    \"dens_mass_particle\": 442,  # kg/m3\n",
    "    \"temperature\": adsorption_temperature,  # K\n",
    "    \"mass_frac_comp\": {  # [-]\n",
    "        \"H2O_s\": 1e-8,\n",
    "        \"Car\": 1e-8,\n",
    "        \"SiO\": 1,\n",
    "    },\n",
    "}"
   ]
  },
  {
   "cell_type": "markdown",
   "metadata": {},
   "source": [
    "### Setup the adsorption model\n",
    "Then, we call our previously defined methods to build the model and fix initial conditions:"
   ]
  },
  {
   "cell_type": "code",
   "execution_count": 14,
   "metadata": {},
   "outputs": [
    {
     "name": "stdout",
     "output_type": "stream",
     "text": [
      "degrees of freedom =  0\n",
      "inlet gas velocity =  0.0011281517419625495  m/s\n",
      "min. fluid velocity =  0.0091  m/s\n"
     ]
=======
  "cells": [
    {
      "cell_type": "code",
      "execution_count": null,
      "metadata": {
        "tags": [
          "header",
          "hide-cell"
        ]
      },
      "outputs": [],
      "source": [
        "###############################################################################\n",
        "# The Institute for the Design of Advanced Energy Systems Integrated Platform\n",
        "# Framework (IDAES IP) was produced under the DOE Institute for the\n",
        "# Design of Advanced Energy Systems (IDAES).\n",
        "#\n",
        "# Copyright (c) 2018-2023 by the software owners: The Regents of the\n",
        "# University of California, through Lawrence Berkeley National Laboratory,\n",
        "# National Technology & Engineering Solutions of Sandia, LLC, Carnegie Mellon\n",
        "# University, West Virginia University Research Corporation, et al.\n",
        "# All rights reserved.  Please see the files COPYRIGHT.md and LICENSE.md\n",
        "# for full copyright and license information.\n",
        "###############################################################################"
      ]
    },
    {
      "cell_type": "markdown",
      "metadata": {},
      "source": [
        "# CO2 Adsorption Desorption simulation example with a 1D Fixed Bed model\n",
        "<img src='CO2_Adsorption_Desorption_figure.png' width=\"300\" height=\"300\">\n",
        "\n",
        "This jupyter notebook shows an example of a CO2 Adsorption Desorption cycle with the IDAES 1D FixedBed model. The IDAES 1D FixedBed model is a dynamic and axially varying reactor/adsorption model which is able to model the gas and solid interactions of the modeled species in detail. The sorbent used for this example is the NETL_32D sorbent with its details and parameters obtained from the following references: \n",
        "- A. Lee, D.C. Miller, A One-Dimensional (1-D) Three-Region Model for a Bubbling Fluidized-Bed Adsorber, Ind. Eng. Chem. Res. 52 (2013) 469\u2013484\n",
        "- Lee, A.; Mebane, D.; Fauth, D. J.; Miller, D. C. A Model for the Adsorption Kinetics of CO2 on Amine-Impregnated Mesoporous Sorbents in the Presence of Water. Presented at the 28th International Pittsburgh Coal Conference, Pittsburgh, PA, 2011.\n",
        "\n",
        "The notebook demonstrates how to use the IDAES 1DFixedBed model for an adsorption/desorption application with distinct adsorption and desorption steps. This example leverages custom libraries and functions specific to the NETL_32D solid sorbent and associated gas phase properties and surface reactions. In this system, the silicon monoxide (SiO(s)) sorbent reduces carbon dioxide (CO2(g)) to carbamate (denoted Car(s)) while simultaneously absorbing water vapor (H2O(g)) to produce a solid solution-state hydrate (H2O(s)). The solid phase is considered a one-dimensional domain with three regions for bubble, cloud wake and emulsion properties for bubbling bed systems; in the case of a fixed bed reactor non-bulk gas behavior is neglected and assumed to be homogeneous everywhere not near the solid surface.\n",
        "\n",
        "The notebook also shows how to simulate the adsorption and desorption steps using the PETSc integrator. PETSc leverages nonlinear equation and differential algebraic equation solvers to solve time-trajectory problems. These solvers are applicable for systems with zero degrees of freedom, such as a fully-specified bed reactor model. See https://idaes-pse.readthedocs.io/en/stable/reference_guides/core/solvers.html#petsc-utilities for more details."
      ]
    },
    {
      "cell_type": "markdown",
      "metadata": {},
      "source": [
        "## Cycle details\n",
        "The system contains the following equipment and stream properties:\n",
        "- Bed height: 9 m\n",
        "- Bed diameter: 1 m\n",
        "- Adsorption time: 30 hrs\n",
        "- Desorption time: 2 hrs\n",
        "- Adsorption temperature: 303.15 K\n",
        "- Desorption temperature: 470 K\n",
        "- Flue gas inlet conditions (Temperature and mole fractions obtained from NETL baseline report. Exhibit 5-22 B31B case)\n",
        "    - Temperature: 315 K\n",
        "    - Pressure: 106.5 kPa\n",
        "    - Flowrate: 3.544 mol/s\n",
        "    - Mole fractions: CO2: 0.0408, H2O: 0.0875, N2: 0.7517, O2: 0.12"
      ]
    },
    {
      "cell_type": "markdown",
      "metadata": {},
      "source": [
        "## Notes\n",
        "Some additional information regarding the problem:\n",
        "- Isothermal conditions: heat duty requirements of each step are calculated from gas and sorbent properties, i.e., loading, density, heat of adsorption, and heat capacity\n",
        "- Heating and cooling modes not modeled in detail: cycle times are assumed negligible in comparison to adsorption and desorption\n",
        "- Adsorption and desorption steps are modeled in different flowsheets\n",
        "- Initial condition (except temperature) of sorbent in desorption step is set to final condition of sorbent in adsorption step"
      ]
    },
    {
      "cell_type": "markdown",
      "metadata": {},
      "source": [
        "# Step 1: Import relevant libraries and packages"
      ]
    },
    {
      "cell_type": "markdown",
      "metadata": {},
      "source": [
        "### Import python libraries\n",
        "\n",
        "- numpy (numerical python library which provides numerical computing tools)\n",
        "- time (time python library which will be used to track the simulation time)"
      ]
    },
    {
      "cell_type": "code",
      "execution_count": 1,
      "metadata": {},
      "outputs": [],
      "source": [
        "import numpy as np\n",
        "import time"
      ]
    },
    {
      "cell_type": "markdown",
      "metadata": {},
      "source": [
        "\n",
        "### Import Pyomo pakages\n",
        "For the flowsheet, we will need several components from the pyomo libraries.\n",
        "\n",
        "- ConcreteModel (to create the Pyomo model that will contain the IDAES flowsheet)\n",
        "- TransformationFactory (to apply certain transformations)\n",
        "- SolverFactory (to solve the problem)\n",
        "- Var (to create a Pyomo variable)\n",
        "- value (to return the numerical value of Pyomo objects such as variables, constraints or expressions)\n",
        "- units (to handle units in Pyomo and IDAES)\n",
        "\n",
        "For further details on these components, please refer to the pyomo documentation: https://pyomo.readthedocs.io/en/latest/"
      ]
    },
    {
      "cell_type": "code",
      "execution_count": 2,
      "metadata": {},
      "outputs": [],
      "source": [
        "from pyomo.environ import (\n",
        "    ConcreteModel,\n",
        "    TransformationFactory,\n",
        "    SolverFactory,\n",
        "    Var,\n",
        "    value,\n",
        "    units as pyunits,\n",
        ")"
      ]
    },
    {
      "cell_type": "markdown",
      "metadata": {},
      "source": [
        "### Import IDAES core components\n",
        "\n",
        "To build, initialize, and solve IDAES flowsheets we will need several core components/utilities:\n",
        "\n",
        "- FlowsheetBlock (the flowsheet block contains idaes properties, time, and unit models)\n",
        "- EnergyBalanceType (to specify the energy balance type)\n",
        "- petsc (PETSc integrator)\n",
        "- get_solver (IDAES solver utility)\n",
        "- iscale (is used to apply scaling factors in variables and constraints)\n",
        "- propagate_state (is used to initialize models, propagating the state variables from one unit model to another)\n",
        "- degrees_of_freedom (useful for debugging, this method returns the DOF of the model)\n",
        "- idaeslog (is used to set output messages like warnings or errors)\n",
        "\n",
        "For further details on these components, please refer to the IDAES documentation: https://idaes-pse.readthedocs.io/en/latest/"
      ]
    },
    {
      "cell_type": "code",
      "execution_count": 3,
      "metadata": {},
      "outputs": [],
      "source": [
        "from idaes.core import FlowsheetBlock, EnergyBalanceType\n",
        "import idaes.core.solvers.petsc as petsc  # PETSc utilities module\n",
        "from idaes.core.util import scaling as iscale\n",
        "from idaes.core.solvers import get_solver\n",
        "from idaes.core.util.model_statistics import degrees_of_freedom\n",
        "import idaes.logger as idaeslog\n",
        "import logging"
      ]
    },
    {
      "cell_type": "markdown",
      "metadata": {},
      "source": [
        "### Import IDAES unit models and NETL 32D property packages\n",
        "\n",
        "To build the IDAES flowsheet for the CO2 Adsorption Desorption example, we will need the following: \n",
        "1) the 1D Fixed Bed unit model  \n",
        "2) the NETL 32D property package"
      ]
    },
    {
      "cell_type": "code",
      "execution_count": 4,
      "metadata": {},
      "outputs": [],
      "source": [
        "from idaes.models_extra.gas_solid_contactors.unit_models.fixed_bed_1D import FixedBed1D\n",
        "from idaes_examples.mod.co2_adsorption_desorption.NETL_32D_gas_phase_thermo import (\n",
        "    GasPhaseParameterBlock,\n",
        ")\n",
        "from idaes_examples.mod.co2_adsorption_desorption.NETL_32D_solid_phase_thermo import (\n",
        "    SolidPhaseParameterBlock,\n",
        ")\n",
        "from idaes_examples.mod.co2_adsorption_desorption.NETL_32D_adsorption_reactions import (\n",
        "    HeteroReactionParameterBlock,\n",
        ")"
      ]
    },
    {
      "cell_type": "markdown",
      "metadata": {},
      "source": [
        "### Import custom libraries and functions\n",
        "To simplify and automate this example at the flowsheet level, several custom methods were defined in an external script. The methods are custom, and as such are imported separately from the set of IDAES and Pyomo methods above. These utility functions perform a variety of numerical and reporting tasks:\n",
        "\n",
        "- heat_computation (used to calculate the heat requirements of the CO2 Adsorption Desorption cycle)\n",
        "- performance_results (used to evaluate the performance of the CO2 Adsorption Desorption cycle)\n",
        "- results_summary (provides summarized results of the CO2 Adsorption Desorption cycle)\n",
        "- plot_results_temporal (plots the temporal profiles of the flowsheet simulation)\n",
        "- plot_results_spatial (plots the spatial profiles of the flowsheet simulation)\n",
        "- fb_model_setup (function that builds the 1D FixedBed model)\n",
        "- fb_fixed_conditions (function that fixes the initial and boundary conditions of the 1D FixedBed model)"
      ]
    },
    {
      "cell_type": "code",
      "execution_count": 5,
      "metadata": {},
      "outputs": [],
      "source": [
        "from idaes_examples.mod.co2_adsorption_desorption.simulation_utilities import (\n",
        "    heat_computation,\n",
        "    performance_results,\n",
        "    results_summary,\n",
        "    plot_results_temporal,\n",
        "    plot_results_spatial,\n",
        ")"
      ]
    },
    {
      "cell_type": "markdown",
      "metadata": {},
      "source": [
        "#### Create a Function to Build the Flowsheet\n",
        "\n",
        "The function \"fb_model_setup\" below builds instances of the 1D FixedBed model for the adsorption and desorption simulations. While the effort required to define the reactor is low in terms of lines of code, we will need to do this for both the adsorption and desorption steps. Therefore, defining this setup as a single function will make later steps easier to follow. As arguments it takes the following:\n",
        "1) The flowsheet block of the simulation, i.e., the adsorption flowsheet  \n",
        "2) The number of time finite elements  \n",
        "3) The number of spatial finite elements  \n",
        "\n",
        "It returns a flowsheet object which contains an instance of the 1D FixedBed model"
      ]
    },
    {
      "cell_type": "code",
      "execution_count": 6,
      "metadata": {},
      "outputs": [],
      "source": [
        "def fb_model_setup(\n",
        "    fs,\n",
        "    ntfe,  # number of time finite elements\n",
        "    nxfe,  # number of space finite elements\n",
        "):\n",
        "\n",
        "    # Set up thermo props and reaction props\n",
        "    fs.gas_properties = GasPhaseParameterBlock()\n",
        "    fs.solid_properties = SolidPhaseParameterBlock()\n",
        "\n",
        "    fs.hetero_reactions = HeteroReactionParameterBlock(\n",
        "        solid_property_package=fs.solid_properties,\n",
        "        gas_property_package=fs.gas_properties,\n",
        "    )\n",
        "\n",
        "    fs.FB = FixedBed1D(\n",
        "        finite_elements=nxfe,\n",
        "        transformation_method=\"dae.finite_difference\",\n",
        "        energy_balance_type=EnergyBalanceType.none,\n",
        "        pressure_drop_type=\"ergun_correlation\",\n",
        "        gas_phase_config={\"property_package\": fs.gas_properties},\n",
        "        solid_phase_config={\n",
        "            \"property_package\": fs.solid_properties,\n",
        "            \"reaction_package\": fs.hetero_reactions,\n",
        "        },\n",
        "    )\n",
        "\n",
        "    # Discretize time domain\n",
        "    fs.discretizer = TransformationFactory(\"dae.finite_difference\")\n",
        "    fs.discretizer.apply_to(fs, nfe=ntfe, wrt=fs.time, scheme=\"BACKWARD\")\n",
        "\n",
        "    return fs"
      ]
    },
    {
      "cell_type": "markdown",
      "metadata": {},
      "source": [
        "#### Create a Function to Fix the Flowsheet Conditions\n",
        "\n",
        "The function \"fb_fix_conditions\" fixes the initial and boundary conditions of an instance of the 1D FixedBed model. It also has checks to ensure that the degrees of freedom are zero, and that the velocity into the bed is less than the minimum fluidization velocity of the bed. Similarly to the function above, we will need to run this for the adsorption and desorption steps, and it is clearer to define the code once as a single function here. As arguments it takes the following:\n",
        "1) The flowsheet block of the simulation, i.e., the adsorption flowsheet  \n",
        "2) The reactor bed diameter  \n",
        "3) The reactor bed height  \n",
        "4) A dictionary of gas phase state data for which the gas phase state variables of the model should be fixed to  \n",
        "5) A dictionary of solid phase state data for which the solid phase state variables of the model should be fixed to. If None, the solid phase state variables are fixed to their current values.  \n",
        "\n",
        "No object is returned by this function."
      ]
    },
    {
      "cell_type": "code",
      "execution_count": 7,
      "metadata": {},
      "outputs": [],
      "source": [
        "def fb_fix_conditions(\n",
        "    fs, bed_diameter, bed_height, gas_phase_state_dict, solid_phase_state_dict=None\n",
        "):\n",
        "    # Fix bed geometry variables\n",
        "    fs.FB.bed_diameter.fix(bed_diameter)  # m\n",
        "    fs.FB.bed_height.fix(bed_height)  # m\n",
        "\n",
        "    # Fix boundary values for gas for all time\n",
        "    blk = fs.FB\n",
        "    for t in fs.time:\n",
        "        # Gas values\n",
        "        blk.gas_inlet.flow_mol[t].fix(gas_phase_state_dict[\"flow_mol\"])\n",
        "        blk.gas_inlet.temperature[t].fix(gas_phase_state_dict[\"temperature\"])\n",
        "        blk.gas_inlet.pressure[t].fix(gas_phase_state_dict[\"pressure\"])\n",
        "        for j, val in gas_phase_state_dict[\"mole_frac_comp\"].items():\n",
        "            blk.gas_inlet.mole_frac_comp[t, j].fix(val)\n",
        "\n",
        "    # Specify gas phase and solid phase initial conditions for all space\n",
        "    t0 = fs.time.first()\n",
        "    for x in blk.length_domain:\n",
        "        blk.gas_phase.properties[t0, x].flow_mol.fix(gas_phase_state_dict[\"flow_mol\"])\n",
        "        blk.gas_phase.properties[t0, x].temperature.fix(\n",
        "            gas_phase_state_dict[\"temperature\"]\n",
        "        )  # K\n",
        "        for j, val in gas_phase_state_dict[\"mole_frac_comp\"].items():\n",
        "            blk.gas_phase.properties[t0, x].mole_frac_comp[j].fix(val)\n",
        "\n",
        "        if solid_phase_state_dict is None:\n",
        "            # Fix to existing values if dict is empty\n",
        "            blk.solid_properties[t0, x].dens_mass_particle.fix()\n",
        "            blk.solid_properties[t0, x].temperature.fix()\n",
        "            blk.solid_properties[t0, x].mass_frac_comp[:].fix()\n",
        "        else:\n",
        "            blk.solid_properties[t0, x].dens_mass_particle.fix(\n",
        "                solid_phase_state_dict[\"dens_mass_particle\"]\n",
        "            )\n",
        "            blk.solid_properties[t0, x].temperature.fix(\n",
        "                solid_phase_state_dict[\"temperature\"]\n",
        "            )\n",
        "            for j, val in solid_phase_state_dict[\"mass_frac_comp\"].items():\n",
        "                blk.solid_properties[t0, x].mass_frac_comp[j].fix(val)\n",
        "\n",
        "    dof = degrees_of_freedom(fs)\n",
        "\n",
        "    print(\"degrees of freedom = \", dof)\n",
        "    try:\n",
        "        assert degrees_of_freedom(fs) == 0\n",
        "    except AssertionError:\n",
        "        print(\"Degrees of freedom is not equal to zero. This is unexpected.\")\n",
        "        raise\n",
        "\n",
        "    # Assert that inlet gas velocity is less than v_mf\n",
        "    # Use solid temperature as the thermal mass of solid >> than that of gas\n",
        "    pi = 3.14  # [-]\n",
        "    R = 8.314  # Gas constant [J/mol/K]\n",
        "\n",
        "    @blk.Expression(doc=\"gas inlet velocity, m/s\")\n",
        "    def gas_inlet_velocity(blk):\n",
        "        v_gas_inlet = (\n",
        "            blk.gas_inlet.flow_mol[0] / (pi * value(blk.bed_diameter**2) / 4)\n",
        "        ) * (R * blk.solid_properties[0, 0].temperature / blk.gas_inlet.pressure[0])\n",
        "        return v_gas_inlet\n",
        "\n",
        "    v_mf = value(  # minimum fluidization velocity [m/s]\n",
        "        blk.solid_properties[t0, 0]._params.velocity_mf\n",
        "    )\n",
        "    print(\"inlet gas velocity = \", value(blk.gas_inlet_velocity), \" m/s\")\n",
        "    print(\"min. fluid velocity = \", v_mf, \" m/s\")\n",
        "    try:\n",
        "        assert value(blk.gas_inlet_velocity) <= v_mf\n",
        "    except AssertionError:\n",
        "        print(\n",
        "            \"The inlet gas velocity is greater than the minimum fluidization velocity. \"\n",
        "            \"This is unexpected for a Fixed Bed.\"\n",
        "        )\n",
        "        raise"
      ]
    },
    {
      "cell_type": "markdown",
      "metadata": {},
      "source": [
        "# Step 2: Setup and run simulation\n",
        "Now that the system properties and all required utility functions are defined, we will build the model itself."
      ]
    },
    {
      "cell_type": "markdown",
      "metadata": {},
      "source": [
        "#### Create concrete model\n",
        "First, create the model object:"
      ]
    },
    {
      "cell_type": "code",
      "execution_count": 8,
      "metadata": {},
      "outputs": [],
      "source": [
        "m = ConcreteModel()"
      ]
    },
    {
      "cell_type": "markdown",
      "metadata": {},
      "source": [
        "#### Setup solver for initialization\n",
        "We limit the maximum number of iterations and apply appropriate scaling for the linear solver for initialization:"
      ]
    },
    {
      "cell_type": "code",
      "execution_count": 9,
      "metadata": {},
      "outputs": [],
      "source": [
        "# Solver arguments\n",
        "optarg = {\n",
        "    \"max_iter\": 100,\n",
        "    \"nlp_scaling_method\": \"user-scaling\",\n",
        "    \"linear_solver\": \"ma27\",\n",
        "}\n",
        "\n",
        "# Create a solver\n",
        "solver = get_solver(\"ipopt\")\n",
        "solver.options = optarg"
      ]
    },
    {
      "cell_type": "markdown",
      "metadata": {},
      "source": [
        "#### Set spatial elements and design variables for adsorption and desorption simulations\n",
        "Let's define the size of the system:"
      ]
    },
    {
      "cell_type": "code",
      "execution_count": 10,
      "metadata": {},
      "outputs": [],
      "source": [
        "# Number of spatial elements\n",
        "nxfe = 50\n",
        "\n",
        "# Design variables for static and dynamic models\n",
        "bed_diameter = 9  # m\n",
        "bed_height = 1  # m"
      ]
    },
    {
      "cell_type": "markdown",
      "metadata": {},
      "source": [
        "## Adsorption simulation\n",
        "First, we will run the adsorption step by defining the simulation domain, add initial conditions, and set up and solve the model."
      ]
    },
    {
      "cell_type": "markdown",
      "metadata": {},
      "source": [
        "### Setup simulation horizon and create time set\n",
        "We specify the time discretization to an exact set of temporal points according to the problem horizon:"
      ]
    },
    {
      "cell_type": "code",
      "execution_count": 11,
      "metadata": {},
      "outputs": [],
      "source": [
        "# Time horizon\n",
        "horizon = 108000  # s\n",
        "\n",
        "# Create time_set list\n",
        "t_element_size = horizon / 4  # s\n",
        "ntfe = int(horizon / t_element_size)\n",
        "time_set = list(np.linspace(0, horizon, ntfe + 1))"
      ]
    },
    {
      "cell_type": "code",
      "execution_count": 11,
      "metadata": {
        "tags": [
          "testing"
        ]
      },
      "outputs": [],
      "source": [
        "# Reduce time horizon to speed up testing\n",
        "horizon /= 10"
      ]
    },
    {
      "cell_type": "markdown",
      "metadata": {},
      "source": [
        "### Initial conditions for gas and solid phases\n",
        "Next, we set reasoanble initial conditions for the gas and solid phases at time = 0, with a constant adsorption temperature:"
      ]
    },
    {
      "cell_type": "code",
      "execution_count": 12,
      "metadata": {},
      "outputs": [],
      "source": [
        "# Flue gas inlet conditions to adsorption system (flue gas stream) -\n",
        "# Temperature and mole fractions obtained from NETL baseline report.\n",
        "# Exhibit 5-22 B31B case.\n",
        "adsorption_temperature = 303.15  # K\n",
        "\n",
        "# Dictionary of initial and boundary conditions for gas phase\n",
        "gas_phase_state_dict_ads = {\n",
        "    \"flow_mol\": 3.544,  # mol/s\n",
        "    \"temperature\": adsorption_temperature,  # K\n",
        "    \"pressure\": 1.2452e5,  # Pa\n",
        "    \"mole_frac_comp\": {  # [-]\n",
        "        \"CO2\": 0.0408,\n",
        "        \"H2O\": 0.0875,\n",
        "        \"N2\": 0.7517,\n",
        "        \"O2\": 0.12,\n",
        "    },\n",
        "}\n",
        "\n",
        "# Dictionary of initial conditions for solid phase\n",
        "solid_phase_state_dict_ads = {\n",
        "    \"dens_mass_particle\": 442,  # kg/m3\n",
        "    \"temperature\": adsorption_temperature,  # K\n",
        "    \"mass_frac_comp\": {  # [-]\n",
        "        \"H2O_s\": 1e-8,\n",
        "        \"Car\": 1e-8,\n",
        "        \"SiO\": 1,\n",
        "    },\n",
        "}"
      ]
    },
    {
      "cell_type": "markdown",
      "metadata": {},
      "source": [
        "### Setup the adsorption model\n",
        "Then, we call our previously defined methods to build the model and fix initial conditions:"
      ]
    },
    {
      "cell_type": "code",
      "execution_count": 13,
      "metadata": {},
      "outputs": [],
      "source": [
        "# Create the adsorption flowsheet\n",
        "m.fs_ads = FlowsheetBlock(dynamic=True, time_set=time_set, time_units=pyunits.s)\n",
        "\n",
        "# Setup an instance of the 1D FixedBed model for the adsorption simulation\n",
        "m.fs_ads = fb_model_setup(m.fs_ads, ntfe, nxfe)\n",
        "\n",
        "# Fix initial and boundary conditions\n",
        "fb_fix_conditions(\n",
        "    m.fs_ads,\n",
        "    bed_diameter,\n",
        "    bed_height,\n",
        "    gas_phase_state_dict_ads,\n",
        "    solid_phase_state_dict_ads,\n",
        ")"
      ]
    },
    {
      "cell_type": "markdown",
      "metadata": {},
      "source": [
        "###  Adsorption model - initialize and solve\n",
        "Finally for the adsorption model, we initialize and solve."
      ]
    },
    {
      "cell_type": "markdown",
      "metadata": {},
      "source": [
        "#### Apply scaling transformation\n",
        "We first scale the model variables and equations to reduce ill-conditioning and improve its convergence properties:"
      ]
    },
    {
      "cell_type": "code",
      "execution_count": 14,
      "metadata": {},
      "outputs": [],
      "source": [
        "iscale.calculate_scaling_factors(m.fs_ads)"
      ]
    },
    {
      "cell_type": "markdown",
      "metadata": {},
      "source": [
        "#### Initialize model\n",
        "The model initialization is done with the block triangularization initialization method in the 1D FixedBed model as this is faster than using the traditional sequential heirarchichal initialization approach. See the 1D FixedBed model and documentation for more details on this method."
      ]
    },
    {
      "cell_type": "code",
      "execution_count": 15,
      "metadata": {},
      "outputs": [],
      "source": [
        "# Run start time\n",
        "t_start_ads = time.time()\n",
        "\n",
        "# Initialize model\n",
        "calc_var_kwds = {\"eps\": 1e-5}\n",
        "m.fs_ads.FB.block_triangularization_initialize(\n",
        "    gas_phase_state_args=gas_phase_state_dict_ads,\n",
        "    solid_phase_state_args=solid_phase_state_dict_ads,\n",
        "    outlvl=idaeslog.DEBUG,\n",
        "    solver=solver,\n",
        "    calc_var_kwds=calc_var_kwds,\n",
        ")\n",
        "\n",
        "# Run end time\n",
        "t_end_ads = time.time()\n",
        "\n",
        "# Initialization time\n",
        "adsorption_initialization_time = value(t_end_ads - t_start_ads)"
      ]
    },
    {
      "cell_type": "markdown",
      "metadata": {},
      "source": [
        "#### PETSc integrator\n",
        "As mentioned earlier, the PETSc integrator is used for simulating the time trajectory. After starting the clock and instantiating the time variables, PETSc performs and element-wise discretization to define and solve the dynamic system of equations. See https://idaes-pse.readthedocs.io/en/stable/reference_guides/core/solvers.html#petsc-utilities for more details.\n"
      ]
    },
    {
      "cell_type": "code",
      "execution_count": 16,
      "metadata": {
        "scrolled": true
      },
      "outputs": [],
      "source": [
        "petscsolvelog = idaeslog.getSolveLogger(\"petsc-dae\")\n",
        "petscsolvelog.setLevel(logging.WARNING)  # comment this line to see PETSc solver output\n",
        "\n",
        "# Run start time\n",
        "t_start_ads = time.time()\n",
        "\n",
        "# Setup PETSc integrator and simulate adsorption flowsheet\n",
        "m.fs_ads.time_var = Var(m.fs_ads.time)\n",
        "m.fs_ads.time_var[0].fix(m.fs_ads.time.first())\n",
        "\n",
        "result_ads = petsc.petsc_dae_by_time_element(\n",
        "    m.fs_ads,\n",
        "    time=m.fs_ads.time,\n",
        "    timevar=m.fs_ads.time_var,\n",
        "    keepfiles=True,\n",
        "    symbolic_solver_labels=True,\n",
        "    skip_initial=False,\n",
        "    ts_options={\n",
        "        \"--ts_type\": \"beuler\",  # backward euler integration\n",
        "        \"--ts_dt\": 200,  # set initial step to 200\n",
        "        \"--ts_rtol\": 20,\n",
        "        \"--ts_monitor\": \"\",\n",
        "        \"--ts_save_trajectory\": 1,\n",
        "        \"--ksp_rtol\": 1e-10,\n",
        "        \"--snes_type\": \"newtontr\",  # newton trust region non-linear solver\n",
        "        \"--ts_monitor\": \"\",\n",
        "        \"--ts_save_trajectory\": 1,\n",
        "        \"--ts_max_snes_failures\": 1000,\n",
        "    },\n",
        ")\n",
        "tj_ads = result_ads.trajectory  # trajectory data\n",
        "\n",
        "# Run end time\n",
        "t_end_ads = time.time()\n",
        "\n",
        "# Initialization time\n",
        "adsorption_simulation_time = value(t_end_ads - t_start_ads)"
      ]
    },
    {
      "cell_type": "markdown",
      "metadata": {},
      "source": [
        "###  Plot the adsorption simulation results\n",
        "After running the adsorption simulation, the dynamic profiles are plotted."
      ]
    },
    {
      "cell_type": "markdown",
      "metadata": {},
      "source": [
        "In the temporal plots below, quantities are reported as functions of time and contoured for six points along the length of the bed. The time and spatial dimensions are exchanged in the spatial plots, with quantities reported as functions of lengh and contoured for five time points.\n",
        "\n",
        "The gas flowrate is constant at the inlet and decreases over the length of the bed as CO2 is removed from the gas. At each spatial point, the CO2 content of the gas increases over time as the bed becomes more saturated with CO2 and the mass transfer driving force decreases. Assessing the two gas flowrate plots, adsorption occurs steadily over time with a much larger capture rate in the initial spatial region; this region grows from 10% to 25% of the bed length as the bed becomes more saturated with CO2 over time.\n",
        "\n",
        "The bed pressure stays relatively constant over time, and exhibits a linear drop over the length of the reactor. There are no temporal or spatial gradients in gas or solid temperature.\n",
        "\n",
        "The saturation trend is strongly apparent in the composition trends. The CO2 content of the gas quickly drops from the initial concentration over the length of the bed, and steadily rises over time as the driving force of mass transfer decreases. Water vapor concentration in the gas follows a similar trend.\n",
        "\n",
        "Following the solid-state reaction, the concentration of carbmate steadily increases over time with formation skewing heavily towards the initial spatial region of the bed. The spatial contours of the temporal carbamate composition plot cross as a result of the solid reaction rate heavily favoring the initial section of the bed and suddenly dropping about at about 20% of the reactor length. The mass fraction and mol/kg plots differ slightly due to water and CO2 absorbing at different rates, but otherwise demonstrate similar trends."
      ]
    },
    {
      "cell_type": "code",
      "execution_count": 17,
      "metadata": {},
      "outputs": [],
      "source": [
        "# Plot temporal result profiles\n",
        "plot_results_temporal(m.fs_ads, tj_ads)"
      ]
    },
    {
      "cell_type": "code",
      "execution_count": 18,
      "metadata": {},
      "outputs": [],
      "source": [
        "# Plot spatial result profiles\n",
        "plot_results_spatial(m.fs_ads, tj_ads)"
      ]
    },
    {
      "cell_type": "markdown",
      "metadata": {},
      "source": [
        "## Desorption simulation\n",
        "The desorption simulation begins when the adsorption simulation ends. It uses the final state of the sorbent (besides temperature which is set at the desorption temperature) in the adsorption mode as the initial state of the sorbent in the desorption mode."
      ]
    },
    {
      "cell_type": "markdown",
      "metadata": {},
      "source": [
        "### Setup simulation horizon and create time set\n",
        "As in the adsorption simulation, we first specify the time discretization:"
      ]
    },
    {
      "cell_type": "code",
      "execution_count": 19,
      "metadata": {},
      "outputs": [],
      "source": [
        "# Space and time discretization arguments\n",
        "horizon = 7200  # s\n",
        "\n",
        "# Setup for PETSc run\n",
        "t_element_size = horizon  # s\n",
        "ntfe = int(horizon / t_element_size)\n",
        "time_set = list(np.linspace(0, horizon, ntfe + 1))"
      ]
    },
    {
      "cell_type": "markdown",
      "metadata": {},
      "source": [
        "### Initial and boundary conditions for gas phase\n",
        "- The initial conditions of the solid phase will be copied from the final conditions of the model in the adsorption simulation."
      ]
    },
    {
      "cell_type": "code",
      "execution_count": 20,
      "metadata": {},
      "outputs": [],
      "source": [
        "# Desorption operating conditions\n",
        "desorption_temperature = 470  # K\n",
        "\n",
        "gas_phase_state_dict_des = {\n",
        "    \"flow_mol\": 10,  # mol/s\n",
        "    \"temperature\": desorption_temperature,  # K\n",
        "    \"pressure\": 1.06525e5,  # Pa\n",
        "    \"mole_frac_comp\": {\"CO2\": 1e-8, \"H2O\": 1, \"N2\": 1e-8, \"O2\": 1e-8},  # [-]\n",
        "}"
      ]
    },
    {
      "cell_type": "markdown",
      "metadata": {},
      "source": [
        "### Setup the desorption model\n",
        "Then, we build the model and fix initial conditions:"
      ]
    },
    {
      "cell_type": "code",
      "execution_count": 21,
      "metadata": {},
      "outputs": [],
      "source": [
        "# Create the desorption flowsheet\n",
        "m.fs_des = FlowsheetBlock(dynamic=True, time_set=time_set, time_units=pyunits.s)"
      ]
    },
    {
      "cell_type": "code",
      "execution_count": 22,
      "metadata": {},
      "outputs": [],
      "source": [
        "# Setup an instance of the 1D FixedBed model for the desorption simulation\n",
        "m.fs_des = fb_model_setup(\n",
        "    m.fs_des,\n",
        "    ntfe,\n",
        "    nxfe,\n",
        ")"
      ]
    },
    {
      "cell_type": "markdown",
      "metadata": {},
      "source": [
        "###  Desorption model - initialize and solve\n",
        "Finally for the desorption model, we initialize and solve."
      ]
    },
    {
      "cell_type": "markdown",
      "metadata": {},
      "source": [
        "##### Copy values from adsorption model to desorption model\n",
        "Copy state values of solid phase (besides temperature) from last time point in adsorption model to all time point in desorption model. Also set temperature state variable of desorption model to desorption temperature."
      ]
    },
    {
      "cell_type": "code",
      "execution_count": 23,
      "metadata": {},
      "outputs": [],
      "source": [
        "blk_des = m.fs_des.FB\n",
        "tf_ads = tj_ads.time[-1]  # Get final time from adsorption trajectory results\n",
        "tf_ads_index = tj_ads.time.index(tf_ads)  # Get index at final time\n",
        "component_list = blk_des.config.solid_phase_config.property_package.component_list\n",
        "\n",
        "for t in m.fs_des.time:\n",
        "    for x in blk_des.length_domain:\n",
        "        blk_des.solid_properties[t, x].temperature.set_value(desorption_temperature)\n",
        "        blk_des.solid_properties[t, x].dens_mass_particle.set_value(\n",
        "            tj_ads.get_vec(m.fs_ads.FB.solid_properties[tf_ads, x].dens_mass_particle)[\n",
        "                tf_ads_index\n",
        "            ]\n",
        "        )\n",
        "        for j in component_list:\n",
        "            blk_des.solid_properties[t, x].mass_frac_comp[j].set_value(\n",
        "                value(\n",
        "                    tj_ads.get_vec(\n",
        "                        m.fs_ads.FB.solid_properties[tf_ads, x].mass_frac_comp[j]\n",
        "                    )[tf_ads_index]\n",
        "                )\n",
        "            )"
      ]
    },
    {
      "cell_type": "markdown",
      "metadata": {},
      "source": [
        "#### Fix initial and boundary conditions\n",
        "We fix the conditions from the final adsorption model state as our new initial conditions for the desorption model:"
      ]
    },
    {
      "cell_type": "code",
      "execution_count": 24,
      "metadata": {},
      "outputs": [],
      "source": [
        "fb_fix_conditions(\n",
        "    m.fs_des,\n",
        "    bed_diameter,\n",
        "    bed_height,\n",
        "    gas_phase_state_dict_des,\n",
        ")"
      ]
    },
    {
      "cell_type": "markdown",
      "metadata": {},
      "source": [
        "#### Calculate scaling of desorption model\n",
        "Then, we apply scaling to the model:"
      ]
    },
    {
      "cell_type": "code",
      "execution_count": 25,
      "metadata": {},
      "outputs": [],
      "source": [
        "iscale.calculate_scaling_factors(m.fs_des)"
      ]
    },
    {
      "cell_type": "markdown",
      "metadata": {},
      "source": [
        "#### Initialize desorption model\n",
        "The desorption model initialization is done with the block triangularization initialization method, as was done with the adsorption model."
      ]
    },
    {
      "cell_type": "code",
      "execution_count": 26,
      "metadata": {},
      "outputs": [],
      "source": [
        "# Run start time\n",
        "t_start_des = time.time()\n",
        "\n",
        "# Initialize model\n",
        "m.fs_des.FB.block_triangularization_initialize(\n",
        "    gas_phase_state_args=gas_phase_state_dict_des,\n",
        "    outlvl=idaeslog.DEBUG,\n",
        "    solver=solver,\n",
        "    calc_var_kwds=calc_var_kwds,\n",
        ")\n",
        "\n",
        "# Run end time\n",
        "t_end_des = time.time()\n",
        "\n",
        "# Initialization time\n",
        "desorption_initialization_time = value(t_end_des - t_start_des)"
      ]
    },
    {
      "cell_type": "markdown",
      "metadata": {},
      "source": [
        "#### Setup PETSc integrator and simulate desorption step\n",
        "Now that the model is fully defined, we can call the PETSc integrator to simulate the dynamics of the problem:"
      ]
    },
    {
      "cell_type": "code",
      "execution_count": 27,
      "metadata": {},
      "outputs": [],
      "source": [
        "# Run start time\n",
        "t_start_des = time.time()\n",
        "\n",
        "# Setup PETSc integrator and simulate desorption flowsheet\n",
        "m.fs_des.time_var = Var(m.fs_des.time)\n",
        "m.fs_des.time_var[0].fix(m.fs_des.time.first())\n",
        "\n",
        "result_des = petsc.petsc_dae_by_time_element(\n",
        "    m.fs_des,\n",
        "    time=m.fs_des.time,\n",
        "    timevar=m.fs_des.time_var,\n",
        "    keepfiles=True,\n",
        "    symbolic_solver_labels=True,\n",
        "    skip_initial=False,\n",
        "    ts_options={\n",
        "        \"--ts_type\": \"beuler\",  # backward euler integration\n",
        "        \"--ts_dt\": 200,  # set initial step to 200\n",
        "        \"--ts_rtol\": 20,\n",
        "        \"--ts_monitor\": \"\",\n",
        "        \"--ts_save_trajectory\": 1,\n",
        "        \"--ksp_rtol\": 1e-10,\n",
        "        \"--snes_type\": \"newtontr\",  # newton trust region non-linear solver\n",
        "        \"--ts_monitor\": \"\",\n",
        "        \"--ts_save_trajectory\": 1,\n",
        "        \"--ts_max_snes_failures\": 1000,\n",
        "    },\n",
        ")\n",
        "tj_des = result_des.trajectory  # trajectory data\n",
        "\n",
        "# Run end time\n",
        "t_end_des = time.time()\n",
        "\n",
        "# Initialization time\n",
        "desorption_simulation_time = value(t_end_des - t_start_des)"
      ]
    },
    {
      "cell_type": "markdown",
      "metadata": {},
      "source": [
        "###  Plot the desorption simulation results\n",
        "Similar to the results of the adsorption model, the plots below are presented as temporal plots with spatial contours and spatial plots with time contours to fully capture the model trends.\n",
        "\n",
        "The gas flowrate spikes initially as large quantities of CO2 are recovered, and then the flowrate drops rapidly as the CO2 is carried away. An interesting note is that this occurs over the same time period everywhere across the length of the bed, peaking around 1000 seconds into the simulation. In the spatial plot, the peak is missed between the first and second contours; instead, the spatial plots captures a similar shifting inflection point around 10-25% of the way into the bed as the mass transfer driving force suddenly decreases.\n",
        "\n",
        "The bed pressure drops suddenly as CO2 is initially desorbed from the bed, and a steady state is reached at larger time points. As in the adsorption case, the desorption results show no temporal or spatial gradients in gas or solid temperature.\n",
        "\n",
        "The CO2 content of the gas sharply rises initially, and steadily decreases as CO2 is carried away in the sweep gas. A greater amount of CO2 is recovered closer to the reactor inlet. As the sweep gas is nearly pure water vapor, the water concentration in the gas sharply drops as CO2 is desorbed from the bed and recovers to near unity towards the temporal end of the simulation.\n",
        "\n",
        "Carbamate disappears quickly as CO2 is recovered and the hydrate is broken down, occuring evenly across the length of the reactor bed."
      ]
    },
    {
      "cell_type": "code",
      "execution_count": 28,
      "metadata": {},
      "outputs": [],
      "source": [
        "# Plot temporal result profiles\n",
        "plot_results_temporal(m.fs_des, tj_des)"
      ]
    },
    {
      "cell_type": "code",
      "execution_count": 29,
      "metadata": {},
      "outputs": [],
      "source": [
        "# Plot spatial result profiles\n",
        "plot_results_spatial(m.fs_ads, tj_ads)"
      ]
    },
    {
      "cell_type": "markdown",
      "metadata": {},
      "source": [
        "## Step 3: Generate performance results"
      ]
    },
    {
      "cell_type": "code",
      "execution_count": 30,
      "metadata": {},
      "outputs": [],
      "source": [
        "###########################################################################\n",
        "#  Heat requirements\n",
        "###########################################################################\n",
        "heat_computation(m, tj_ads, tj_des, adsorption_temperature, desorption_temperature)"
      ]
    },
    {
      "cell_type": "code",
      "execution_count": 31,
      "metadata": {},
      "outputs": [],
      "source": [
        "###########################################################################\n",
        "#  Performance results\n",
        "###########################################################################\n",
        "performance_results(m, tj_ads, tj_des)\n",
        "\n",
        "results_summary(m, adsorption_temperature, desorption_temperature)"
      ]
    },
    {
      "cell_type": "markdown",
      "metadata": {},
      "source": [
        "## Simulation time results"
      ]
    },
    {
      "cell_type": "code",
      "execution_count": 32,
      "metadata": {},
      "outputs": [],
      "source": [
        "print(\"Adsorption initialization time: \", adsorption_initialization_time, \" s\")\n",
        "print(\"Adsorption simulation time: \", adsorption_simulation_time, \" s\")\n",
        "print()\n",
        "print(\"Desorption initialization time: \", desorption_initialization_time, \" s\")\n",
        "print(\"Desorption simulation time: \", desorption_simulation_time, \" s\")\n",
        "print()\n",
        "total_simulation_time = (\n",
        "    adsorption_initialization_time\n",
        "    + adsorption_simulation_time\n",
        "    + desorption_initialization_time\n",
        "    + desorption_simulation_time\n",
        ")\n",
        "print(\"Total simulation time: \", total_simulation_time, \" s\")"
      ]
    },
    {
      "cell_type": "markdown",
      "metadata": {},
      "source": [
        "# Summary\n",
        "This example demonstrates implementation of the 1D FixedBed model within IDAES. External property packages for multiple phase domains and interfaces, as well as mass transfer and reaction properties, were integrated into two simulations. The simulations are connected via their final (adsorption) and initial (desorption) states, and each utilizes the PETSc integrator to calculate temporal profiles over the spatial domains."
      ]
    },
    {
      "cell_type": "code",
      "execution_count": null,
      "metadata": {},
      "outputs": [],
      "source": []
    }
  ],
  "metadata": {
    "celltoolbar": "Tags",
    "kernelspec": {
      "display_name": "Python 3 (ipykernel)",
      "language": "python",
      "name": "python3"
    },
    "language_info": {
      "codemirror_mode": {
        "name": "ipython",
        "version": 3
      },
      "file_extension": ".py",
      "mimetype": "text/x-python",
      "name": "python",
      "nbconvert_exporter": "python",
      "pygments_lexer": "ipython3",
      "version": "3.8.12"
>>>>>>> abef4e6c
    }
   ],
   "source": [
    "# Create the adsorption flowsheet\n",
    "m.fs_ads = FlowsheetBlock(dynamic=True, time_set=time_set, time_units=pyunits.s)\n",
    "\n",
    "# Setup an instance of the 1D FixedBed model for the adsorption simulation\n",
    "m.fs_ads = fb_model_setup(m.fs_ads, ntfe, nxfe)\n",
    "\n",
    "# Fix initial and boundary conditions\n",
    "fb_fix_conditions(\n",
    "    m.fs_ads,\n",
    "    bed_diameter,\n",
    "    bed_height,\n",
    "    gas_phase_state_dict_ads,\n",
    "    solid_phase_state_dict_ads,\n",
    ")"
   ]
  },
  {
   "cell_type": "markdown",
   "metadata": {},
   "source": [
    "###  Adsorption model - initialize and solve\n",
    "Finally for the adsorption model, we initialize and solve."
   ]
  },
  {
   "cell_type": "markdown",
   "metadata": {},
   "source": [
    "#### Apply scaling transformation\n",
    "We first scale the model variables and equations to reduce ill-conditioning and improve its convergence properties:"
   ]
  },
  {
   "cell_type": "code",
   "execution_count": 15,
   "metadata": {},
   "outputs": [],
   "source": [
    "iscale.calculate_scaling_factors(m.fs_ads)"
   ]
  },
  {
   "cell_type": "markdown",
   "metadata": {},
   "source": [
    "#### Initialize model\n",
    "The model initialization is done with the block triangularization initialization method in the 1D FixedBed model as this is faster than using the traditional sequential heirarchichal initialization approach. See the 1D FixedBed model and documentation for more details on this method."
   ]
  },
  {
   "cell_type": "code",
   "execution_count": 16,
   "metadata": {},
   "outputs": [],
   "source": [
    "# Run start time\n",
    "t_start_ads = time.time()\n",
    "\n",
    "# Initialize model\n",
    "calc_var_kwds = {\"eps\": 1e-5}\n",
    "m.fs_ads.FB.block_triangularization_initialize(\n",
    "    gas_phase_state_args=gas_phase_state_dict_ads,\n",
    "    solid_phase_state_args=solid_phase_state_dict_ads,\n",
    "    outlvl=idaeslog.DEBUG,\n",
    "    solver=solver,\n",
    "    calc_var_kwds=calc_var_kwds,\n",
    ")\n",
    "\n",
    "# Run end time\n",
    "t_end_ads = time.time()\n",
    "\n",
    "# Initialization time\n",
    "adsorption_initialization_time = value(t_end_ads - t_start_ads)"
   ]
  },
  {
   "cell_type": "markdown",
   "metadata": {},
   "source": [
    "#### PETSc integrator\n",
    "As mentioned earlier, the PETSc integrator is used for simulating the time trajectory. After starting the clock and instantiating the time variables, PETSc performs and element-wise discretization to define and solve the dynamic system of equations. See https://idaes-pse.readthedocs.io/en/stable/reference_guides/core/solvers.html#petsc-utilities for more details.\n"
   ]
  },
  {
   "cell_type": "code",
   "execution_count": null,
   "metadata": {
    "scrolled": true
   },
   "outputs": [],
   "source": [
    "petscsolvelog = idaeslog.getSolveLogger(\"petsc-dae\")\n",
    "petscsolvelog.setLevel(logging.WARNING)  # comment this line to see PETSc solver output\n",
    "\n",
    "# Run start time\n",
    "t_start_ads = time.time()\n",
    "\n",
    "# Setup PETSc integrator and simulate adsorption flowsheet\n",
    "m.fs_ads.time_var = Var(m.fs_ads.time)\n",
    "m.fs_ads.time_var[0].fix(m.fs_ads.time.first())\n",
    "\n",
    "result_ads = petsc.petsc_dae_by_time_element(\n",
    "    m.fs_ads,\n",
    "    time=m.fs_ads.time,\n",
    "    timevar=m.fs_ads.time_var,\n",
    "    keepfiles=True,\n",
    "    symbolic_solver_labels=True,\n",
    "    skip_initial=False,\n",
    "    ts_options={\n",
    "        \"--ts_type\": \"beuler\",  # backward euler integration\n",
    "        \"--ts_dt\": 200,  # set initial step to 200\n",
    "        \"--ts_rtol\": 20,\n",
    "        \"--ts_monitor\": \"\",\n",
    "        \"--ts_save_trajectory\": 1,\n",
    "        \"--ksp_rtol\": 1e-10,\n",
    "        \"--snes_type\": \"newtontr\",  # newton trust region non-linear solver\n",
    "        \"--ts_monitor\": \"\",\n",
    "        \"--ts_save_trajectory\": 1,\n",
    "        \"--ts_max_snes_failures\": 1000,\n",
    "    },\n",
    ")\n",
    "tj_ads = result_ads.trajectory  # trajectory data\n",
    "\n",
    "# Run end time\n",
    "t_end_ads = time.time()\n",
    "\n",
    "# Initialization time\n",
    "adsorption_simulation_time = value(t_end_ads - t_start_ads)"
   ]
  },
  {
   "cell_type": "markdown",
   "metadata": {},
   "source": [
    "###  Plot the adsorption simulation results\n",
    "After running the adsorption simulation, the dynamic profiles are plotted."
   ]
  },
  {
   "cell_type": "markdown",
   "metadata": {},
   "source": [
    "In the temporal plots below, quantities are reported as functions of time and contoured for six points along the length of the bed. The time and spatial dimensions are exchanged in the spatial plots, with quantities reported as functions of lengh and contoured for five time points.\n",
    "\n",
    "The gas flowrate is constant at the inlet and decreases over the length of the bed as CO2 is removed from the gas. At each spatial point, the CO2 content of the gas increases over time as the bed becomes more saturated with CO2 and the mass transfer driving force decreases. Assessing the two gas flowrate plots, adsorption occurs steadily over time with a much larger capture rate in the initial spatial region; this region grows from 10% to 25% of the bed length as the bed becomes more saturated with CO2 over time.\n",
    "\n",
    "The bed pressure stays relatively constant over time, and exhibits a linear drop over the length of the reactor. There are no temporal or spatial gradients in gas or solid temperature.\n",
    "\n",
    "The saturation trend is strongly apparent in the composition trends. The CO2 content of the gas quickly drops from the initial concentration over the length of the bed, and steadily rises over time as the driving force of mass transfer decreases. Water vapor concentration in the gas follows a similar trend.\n",
    "\n",
    "Following the solid-state reaction, the concentration of carbmate steadily increases over time with formation skewing heavily towards the initial spatial region of the bed. The spatial contours of the temporal carbamate composition plot cross as a result of the solid reaction rate heavily favoring the initial section of the bed and suddenly dropping about at about 20% of the reactor length. The mass fraction and mol/kg plots differ slightly due to water and CO2 absorbing at different rates, but otherwise demonstrate similar trends."
   ]
  },
  {
   "cell_type": "code",
   "execution_count": 17,
   "metadata": {},
   "outputs": [],
   "source": [
    "# Plot temporal result profiles\n",
    "plot_results_temporal(m.fs_ads, tj_ads)"
   ]
  },
  {
   "cell_type": "code",
   "execution_count": 18,
   "metadata": {},
   "outputs": [],
   "source": [
    "# Plot spatial result profiles\n",
    "plot_results_spatial(m.fs_ads, tj_ads)"
   ]
  },
  {
   "cell_type": "markdown",
   "metadata": {},
   "source": [
    "## Desorption simulation\n",
    "The desorption simulation begins when the adsorption simulation ends. It uses the final state of the sorbent (besides temperature which is set at the desorption temperature) in the adsorption mode as the initial state of the sorbent in the desorption mode."
   ]
  },
  {
   "cell_type": "markdown",
   "metadata": {},
   "source": [
    "### Setup simulation horizon and create time set\n",
    "As in the adsorption simulation, we first specify the time discretization:"
   ]
  },
  {
   "cell_type": "code",
   "execution_count": 19,
   "metadata": {},
   "outputs": [],
   "source": [
    "# Space and time discretization arguments\n",
    "horizon = 7200  # s\n",
    "\n",
    "# Setup for PETSc run\n",
    "t_element_size = horizon  # s\n",
    "ntfe = int(horizon / t_element_size)\n",
    "time_set = list(np.linspace(0, horizon, ntfe + 1))"
   ]
  },
  {
   "cell_type": "markdown",
   "metadata": {},
   "source": [
    "### Initial and boundary conditions for gas phase\n",
    "- The initial conditions of the solid phase will be copied from the final conditions of the model in the adsorption simulation."
   ]
  },
  {
   "cell_type": "code",
   "execution_count": 20,
   "metadata": {},
   "outputs": [],
   "source": [
    "# Desorption operating conditions\n",
    "desorption_temperature = 470  # K\n",
    "\n",
    "gas_phase_state_dict_des = {\n",
    "    \"flow_mol\": 10,  # mol/s\n",
    "    \"temperature\": desorption_temperature,  # K\n",
    "    \"pressure\": 1.06525e5,  # Pa\n",
    "    \"mole_frac_comp\": {\"CO2\": 1e-8, \"H2O\": 1, \"N2\": 1e-8, \"O2\": 1e-8},  # [-]\n",
    "}"
   ]
  },
  {
   "cell_type": "markdown",
   "metadata": {},
   "source": [
    "### Setup the desorption model\n",
    "Then, we build the model and fix initial conditions:"
   ]
  },
  {
   "cell_type": "code",
   "execution_count": 21,
   "metadata": {},
   "outputs": [],
   "source": [
    "# Create the desorption flowsheet\n",
    "m.fs_des = FlowsheetBlock(dynamic=True, time_set=time_set, time_units=pyunits.s)"
   ]
  },
  {
   "cell_type": "code",
   "execution_count": 22,
   "metadata": {},
   "outputs": [],
   "source": [
    "# Setup an instance of the 1D FixedBed model for the desorption simulation\n",
    "m.fs_des = fb_model_setup(\n",
    "    m.fs_des,\n",
    "    ntfe,\n",
    "    nxfe,\n",
    ")"
   ]
  },
  {
   "cell_type": "markdown",
   "metadata": {},
   "source": [
    "###  Desorption model - initialize and solve\n",
    "Finally for the desorption model, we initialize and solve."
   ]
  },
  {
   "cell_type": "markdown",
   "metadata": {},
   "source": [
    "##### Copy values from adsorption model to desorption model\n",
    "Copy state values of solid phase (besides temperature) from last time point in adsorption model to all time point in desorption model. Also set temperature state variable of desorption model to desorption temperature."
   ]
  },
  {
   "cell_type": "code",
   "execution_count": 23,
   "metadata": {},
   "outputs": [],
   "source": [
    "blk_des = m.fs_des.FB\n",
    "tf_ads = tj_ads.time[-1]  # Get final time from adsorption trajectory results\n",
    "tf_ads_index = tj_ads.time.index(tf_ads)  # Get index at final time\n",
    "component_list = blk_des.config.solid_phase_config.property_package.component_list\n",
    "\n",
    "for t in m.fs_des.time:\n",
    "    for x in blk_des.length_domain:\n",
    "        blk_des.solid_properties[t, x].temperature.set_value(desorption_temperature)\n",
    "        blk_des.solid_properties[t, x].dens_mass_particle.set_value(\n",
    "            tj_ads.get_vec(m.fs_ads.FB.solid_properties[tf_ads, x].dens_mass_particle)[\n",
    "                tf_ads_index\n",
    "            ]\n",
    "        )\n",
    "        for j in component_list:\n",
    "            blk_des.solid_properties[t, x].mass_frac_comp[j].set_value(\n",
    "                value(\n",
    "                    tj_ads.get_vec(\n",
    "                        m.fs_ads.FB.solid_properties[tf_ads, x].mass_frac_comp[j]\n",
    "                    )[tf_ads_index]\n",
    "                )\n",
    "            )"
   ]
  },
  {
   "cell_type": "markdown",
   "metadata": {},
   "source": [
    "#### Fix initial and boundary conditions\n",
    "We fix the conditions from the final adsorption model state as our new initial conditions for the desorption model:"
   ]
  },
  {
   "cell_type": "code",
   "execution_count": 24,
   "metadata": {},
   "outputs": [],
   "source": [
    "fb_fix_conditions(\n",
    "    m.fs_des,\n",
    "    bed_diameter,\n",
    "    bed_height,\n",
    "    gas_phase_state_dict_des,\n",
    ")"
   ]
  },
  {
   "cell_type": "markdown",
   "metadata": {},
   "source": [
    "#### Calculate scaling of desorption model\n",
    "Then, we apply scaling to the model:"
   ]
  },
  {
   "cell_type": "code",
   "execution_count": 25,
   "metadata": {},
   "outputs": [],
   "source": [
    "iscale.calculate_scaling_factors(m.fs_des)"
   ]
  },
  {
   "cell_type": "markdown",
   "metadata": {},
   "source": [
    "#### Initialize desorption model\n",
    "The desorption model initialization is done with the block triangularization initialization method, as was done with the adsorption model."
   ]
  },
  {
   "cell_type": "code",
   "execution_count": 26,
   "metadata": {},
   "outputs": [],
   "source": [
    "# Run start time\n",
    "t_start_des = time.time()\n",
    "\n",
    "# Initialize model\n",
    "m.fs_des.FB.block_triangularization_initialize(\n",
    "    gas_phase_state_args=gas_phase_state_dict_des,\n",
    "    outlvl=idaeslog.DEBUG,\n",
    "    solver=solver,\n",
    "    calc_var_kwds=calc_var_kwds,\n",
    ")\n",
    "\n",
    "# Run end time\n",
    "t_end_des = time.time()\n",
    "\n",
    "# Initialization time\n",
    "desorption_initialization_time = value(t_end_des - t_start_des)"
   ]
  },
  {
   "cell_type": "markdown",
   "metadata": {},
   "source": [
    "#### Setup PETSc integrator and simulate desorption step\n",
    "Now that the model is fully defined, we can call the PETSc integrator to simulate the dynamics of the problem:"
   ]
  },
  {
   "cell_type": "code",
   "execution_count": 27,
   "metadata": {},
   "outputs": [],
   "source": [
    "# Run start time\n",
    "t_start_des = time.time()\n",
    "\n",
    "# Setup PETSc integrator and simulate desorption flowsheet\n",
    "m.fs_des.time_var = Var(m.fs_des.time)\n",
    "m.fs_des.time_var[0].fix(m.fs_des.time.first())\n",
    "\n",
    "result_des = petsc.petsc_dae_by_time_element(\n",
    "    m.fs_des,\n",
    "    time=m.fs_des.time,\n",
    "    timevar=m.fs_des.time_var,\n",
    "    keepfiles=True,\n",
    "    symbolic_solver_labels=True,\n",
    "    skip_initial=False,\n",
    "    ts_options={\n",
    "        \"--ts_type\": \"beuler\",  # backward euler integration\n",
    "        \"--ts_dt\": 200,  # set initial step to 200\n",
    "        \"--ts_rtol\": 20,\n",
    "        \"--ts_monitor\": \"\",\n",
    "        \"--ts_save_trajectory\": 1,\n",
    "        \"--ksp_rtol\": 1e-10,\n",
    "        \"--snes_type\": \"newtontr\",  # newton trust region non-linear solver\n",
    "        \"--ts_monitor\": \"\",\n",
    "        \"--ts_save_trajectory\": 1,\n",
    "        \"--ts_max_snes_failures\": 1000,\n",
    "    },\n",
    ")\n",
    "tj_des = result_des.trajectory  # trajectory data\n",
    "\n",
    "# Run end time\n",
    "t_end_des = time.time()\n",
    "\n",
    "# Initialization time\n",
    "desorption_simulation_time = value(t_end_des - t_start_des)"
   ]
  },
  {
   "cell_type": "markdown",
   "metadata": {},
   "source": [
    "###  Plot the desorption simulation results\n",
    "Similar to the results of the adsorption model, the plots below are presented as temporal plots with spatial contours and spatial plots with time contours to fully capture the model trends.\n",
    "\n",
    "The gas flowrate spikes initially as large quantities of CO2 are recovered, and then the flowrate drops rapidly as the CO2 is carried away. An interesting note is that this occurs over the same time period everywhere across the length of the bed, peaking around 1000 seconds into the simulation. In the spatial plot, the peak is missed between the first and second contours; instead, the spatial plots captures a similar shifting inflection point around 10-25% of the way into the bed as the mass transfer driving force suddenly decreases.\n",
    "\n",
    "The bed pressure drops suddenly as CO2 is initially desorbed from the bed, and a steady state is reached at larger time points. As in the adsorption case, the desorption results show no temporal or spatial gradients in gas or solid temperature.\n",
    "\n",
    "The CO2 content of the gas sharply rises initially, and steadily decreases as CO2 is carried away in the sweep gas. A greater amount of CO2 is recovered closer to the reactor inlet. As the sweep gas is nearly pure water vapor, the water concentration in the gas sharply drops as CO2 is desorbed from the bed and recovers to near unity towards the temporal end of the simulation.\n",
    "\n",
    "Carbamate disappears quickly as CO2 is recovered and the hydrate is broken down, occuring evenly across the length of the reactor bed."
   ]
  },
  {
   "cell_type": "code",
   "execution_count": 28,
   "metadata": {},
   "outputs": [],
   "source": [
    "# Plot temporal result profiles\n",
    "plot_results_temporal(m.fs_des, tj_des)"
   ]
  },
  {
   "cell_type": "code",
   "execution_count": 29,
   "metadata": {},
   "outputs": [],
   "source": [
    "# Plot spatial result profiles\n",
    "plot_results_spatial(m.fs_ads, tj_ads)"
   ]
  },
  {
   "cell_type": "markdown",
   "metadata": {},
   "source": [
    "## Step 3: Generate performance results"
   ]
  },
  {
   "cell_type": "code",
   "execution_count": 30,
   "metadata": {},
   "outputs": [],
   "source": [
    "###########################################################################\n",
    "#  Heat requirements\n",
    "###########################################################################\n",
    "heat_computation(m, tj_ads, tj_des, adsorption_temperature, desorption_temperature)"
   ]
  },
  {
   "cell_type": "code",
   "execution_count": 31,
   "metadata": {},
   "outputs": [],
   "source": [
    "###########################################################################\n",
    "#  Performance results\n",
    "###########################################################################\n",
    "performance_results(m, tj_ads, tj_des)\n",
    "\n",
    "results_summary(m, adsorption_temperature, desorption_temperature)"
   ]
  },
  {
   "cell_type": "markdown",
   "metadata": {},
   "source": [
    "## Simulation time results"
   ]
  },
  {
   "cell_type": "code",
   "execution_count": 32,
   "metadata": {},
   "outputs": [],
   "source": [
    "print(\"Adsorption initialization time: \", adsorption_initialization_time, \" s\")\n",
    "print(\"Adsorption simulation time: \", adsorption_simulation_time, \" s\")\n",
    "print()\n",
    "print(\"Desorption initialization time: \", desorption_initialization_time, \" s\")\n",
    "print(\"Desorption simulation time: \", desorption_simulation_time, \" s\")\n",
    "print()\n",
    "total_simulation_time = (\n",
    "    adsorption_initialization_time\n",
    "    + adsorption_simulation_time\n",
    "    + desorption_initialization_time\n",
    "    + desorption_simulation_time\n",
    ")\n",
    "print(\"Total simulation time: \", total_simulation_time, \" s\")"
   ]
  },
  {
   "cell_type": "markdown",
   "metadata": {},
   "source": [
    "# Summary\n",
    "This example demonstrates implementation of the 1D FixedBed model within IDAES. External property packages for multiple phase domains and interfaces, as well as mass transfer and reaction properties, were integrated into two simulations. The simulations are connected via their final (adsorption) and initial (desorption) states, and each utilizes the PETSc integrator to calculate temporal profiles over the spatial domains."
   ]
  },
  {
   "cell_type": "code",
   "execution_count": null,
   "metadata": {},
   "outputs": [],
   "source": []
  }
 ],
 "metadata": {
  "celltoolbar": "Tags",
  "kernelspec": {
   "display_name": "Python 3 (ipykernel)",
   "language": "python",
   "name": "python3"
  },
  "language_info": {
   "codemirror_mode": {
    "name": "ipython",
    "version": 3
   },
   "file_extension": ".py",
   "mimetype": "text/x-python",
   "name": "python",
   "nbconvert_exporter": "python",
   "pygments_lexer": "ipython3",
   "version": "3.10.9"
  }
 },
 "nbformat": 4,
 "nbformat_minor": 4
}<|MERGE_RESOLUTION|>--- conflicted
+++ resolved
@@ -1,561 +1,4 @@
 {
-<<<<<<< HEAD
- "cells": [
-  {
-   "cell_type": "code",
-   "execution_count": 1,
-   "metadata": {
-    "tags": [
-     "header",
-     "hide-cell"
-    ]
-   },
-   "outputs": [],
-   "source": [
-    "###############################################################################\n",
-    "# The Institute for the Design of Advanced Energy Systems Integrated Platform\n",
-    "# Framework (IDAES IP) was produced under the DOE Institute for the\n",
-    "# Design of Advanced Energy Systems (IDAES).\n",
-    "#\n",
-    "# Copyright (c) 2018-2023 by the software owners: The Regents of the\n",
-    "# University of California, through Lawrence Berkeley National Laboratory,\n",
-    "# National Technology & Engineering Solutions of Sandia, LLC, Carnegie Mellon\n",
-    "# University, West Virginia University Research Corporation, et al.\n",
-    "# All rights reserved.  Please see the files COPYRIGHT.md and LICENSE.md\n",
-    "# for full copyright and license information.\n",
-    "###############################################################################"
-   ]
-  },
-  {
-   "cell_type": "markdown",
-   "metadata": {},
-   "source": [
-    "# CO2 Adsorption Desorption simulation example with a 1D Fixed Bed model\n",
-    "Author: Chinedu Okoli, Anca Ostace, Brandon Paul  \n",
-    "Maintainer: Brandon Paul  \n",
-    "Updated: 2023-06-01  \n",
-    "<img src='CO2_Adsorption_Desorption_figure.png' width=\"300\" height=\"300\">\n",
-    "\n",
-    "This jupyter notebook shows an example of a CO2 Adsorption Desorption cycle with the IDAES 1D FixedBed model. The IDAES 1D FixedBed model is a dynamic and axially varying reactor/adsorption model which is able to model the gas and solid interactions of the modeled species in detail. The sorbent used for this example is the NETL_32D sorbent with its details and parameters obtained from the following references: \n",
-    "- A. Lee, D.C. Miller, A One-Dimensional (1-D) Three-Region Model for a Bubbling Fluidized-Bed Adsorber, Ind. Eng. Chem. Res. 52 (2013) 469–484\n",
-    "- Lee, A.; Mebane, D.; Fauth, D. J.; Miller, D. C. A Model for the Adsorption Kinetics of CO2 on Amine-Impregnated Mesoporous Sorbents in the Presence of Water. Presented at the 28th International Pittsburgh Coal Conference, Pittsburgh, PA, 2011.\n",
-    "\n",
-    "The notebook demonstrates how to use the IDAES 1DFixedBed model for an adsorption/desorption application with distinct adsorption and desorption steps. This example leverages custom libraries and functions specific to the NETL_32D solid sorbent and associated gas phase properties and surface reactions. In this system, the silicon monoxide (SiO(s)) sorbent reduces carbon dioxide (CO2(g)) to carbamate (denoted Car(s)) while simultaneously absorbing water vapor (H2O(g)) to produce a solid solution-state hydrate (H2O(s)). The solid phase is considered a one-dimensional domain with three regions for bubble, cloud wake and emulsion properties for bubbling bed systems; in the case of a fixed bed reactor non-bulk gas behavior is neglected and assumed to be homogeneous everywhere not near the solid surface.\n",
-    "\n",
-    "The notebook also shows how to simulate the adsorption and desorption steps using the PETSc integrator. PETSc leverages nonlinear equation and differential algebraic equation solvers to solve time-trajectory problems. These solvers are applicable for systems with zero degrees of freedom, such as a fully-specified bed reactor model. See https://idaes-pse.readthedocs.io/en/stable/reference_guides/core/solvers.html#petsc-utilities for more details."
-   ]
-  },
-  {
-   "cell_type": "markdown",
-   "metadata": {},
-   "source": [
-    "## Cycle details\n",
-    "The system contains the following equipment and stream properties:\n",
-    "- Bed height: 9 m\n",
-    "- Bed diameter: 1 m\n",
-    "- Adsorption time: 30 hrs\n",
-    "- Desorption time: 2 hrs\n",
-    "- Adsorption temperature: 303.15 K\n",
-    "- Desorption temperature: 470 K\n",
-    "- Flue gas inlet conditions (Temperature and mole fractions obtained from NETL baseline report. Exhibit 5-22 B31B case)\n",
-    "    - Temperature: 315 K\n",
-    "    - Pressure: 106.5 kPa\n",
-    "    - Flowrate: 3.544 mol/s\n",
-    "    - Mole fractions: CO2: 0.0408, H2O: 0.0875, N2: 0.7517, O2: 0.12"
-   ]
-  },
-  {
-   "cell_type": "markdown",
-   "metadata": {},
-   "source": [
-    "## Notes\n",
-    "Some additional information regarding the problem:\n",
-    "- Isothermal conditions: heat duty requirements of each step are calculated from gas and sorbent properties, i.e., loading, density, heat of adsorption, and heat capacity\n",
-    "- Heating and cooling modes not modeled in detail: cycle times are assumed negligible in comparison to adsorption and desorption\n",
-    "- Adsorption and desorption steps are modeled in different flowsheets\n",
-    "- Initial condition (except temperature) of sorbent in desorption step is set to final condition of sorbent in adsorption step"
-   ]
-  },
-  {
-   "cell_type": "markdown",
-   "metadata": {},
-   "source": [
-    "# Step 1: Import relevant libraries and packages"
-   ]
-  },
-  {
-   "cell_type": "markdown",
-   "metadata": {},
-   "source": [
-    "### Import python libraries\n",
-    "\n",
-    "- numpy (numerical python library which provides numerical computing tools)\n",
-    "- time (time python library which will be used to track the simulation time)"
-   ]
-  },
-  {
-   "cell_type": "code",
-   "execution_count": 2,
-   "metadata": {},
-   "outputs": [],
-   "source": [
-    "import numpy as np\n",
-    "import time"
-   ]
-  },
-  {
-   "cell_type": "markdown",
-   "metadata": {},
-   "source": [
-    "\n",
-    "### Import Pyomo pakages\n",
-    "For the flowsheet, we will need several components from the pyomo libraries.\n",
-    "\n",
-    "- ConcreteModel (to create the Pyomo model that will contain the IDAES flowsheet)\n",
-    "- TransformationFactory (to apply certain transformations)\n",
-    "- SolverFactory (to solve the problem)\n",
-    "- Var (to create a Pyomo variable)\n",
-    "- value (to return the numerical value of Pyomo objects such as variables, constraints or expressions)\n",
-    "- units (to handle units in Pyomo and IDAES)\n",
-    "\n",
-    "For further details on these components, please refer to the pyomo documentation: https://pyomo.readthedocs.io/en/latest/"
-   ]
-  },
-  {
-   "cell_type": "code",
-   "execution_count": 3,
-   "metadata": {},
-   "outputs": [],
-   "source": [
-    "from pyomo.environ import (\n",
-    "    ConcreteModel,\n",
-    "    TransformationFactory,\n",
-    "    SolverFactory,\n",
-    "    Var,\n",
-    "    value,\n",
-    "    units as pyunits,\n",
-    ")"
-   ]
-  },
-  {
-   "cell_type": "markdown",
-   "metadata": {},
-   "source": [
-    "### Import IDAES core components\n",
-    "\n",
-    "To build, initialize, and solve IDAES flowsheets we will need several core components/utilities:\n",
-    "\n",
-    "- FlowsheetBlock (the flowsheet block contains idaes properties, time, and unit models)\n",
-    "- EnergyBalanceType (to specify the energy balance type)\n",
-    "- petsc (PETSc integrator)\n",
-    "- get_solver (IDAES solver utility)\n",
-    "- iscale (is used to apply scaling factors in variables and constraints)\n",
-    "- propagate_state (is used to initialize models, propagating the state variables from one unit model to another)\n",
-    "- degrees_of_freedom (useful for debugging, this method returns the DOF of the model)\n",
-    "- idaeslog (is used to set output messages like warnings or errors)\n",
-    "\n",
-    "For further details on these components, please refer to the IDAES documentation: https://idaes-pse.readthedocs.io/en/latest/"
-   ]
-  },
-  {
-   "cell_type": "code",
-   "execution_count": 4,
-   "metadata": {},
-   "outputs": [],
-   "source": [
-    "from idaes.core import FlowsheetBlock, EnergyBalanceType\n",
-    "import idaes.core.solvers.petsc as petsc  # PETSc utilities module\n",
-    "from idaes.core.util import scaling as iscale\n",
-    "from idaes.core.solvers import get_solver\n",
-    "from idaes.core.util.model_statistics import degrees_of_freedom\n",
-    "import idaes.logger as idaeslog\n",
-    "import logging"
-   ]
-  },
-  {
-   "cell_type": "markdown",
-   "metadata": {},
-   "source": [
-    "### Import IDAES unit models and NETL 32D property packages\n",
-    "\n",
-    "To build the IDAES flowsheet for the CO2 Adsorption Desorption example, we will need the following: \n",
-    "1) the 1D Fixed Bed unit model  \n",
-    "2) the NETL 32D property package"
-   ]
-  },
-  {
-   "cell_type": "code",
-   "execution_count": 5,
-   "metadata": {},
-   "outputs": [],
-   "source": [
-    "from idaes.models_extra.gas_solid_contactors.unit_models.fixed_bed_1D import FixedBed1D\n",
-    "from idaes_examples.mod.co2_adsorption_desorption.NETL_32D_gas_phase_thermo import (\n",
-    "    GasPhaseParameterBlock,\n",
-    ")\n",
-    "from idaes_examples.mod.co2_adsorption_desorption.NETL_32D_solid_phase_thermo import (\n",
-    "    SolidPhaseParameterBlock,\n",
-    ")\n",
-    "from idaes_examples.mod.co2_adsorption_desorption.NETL_32D_adsorption_reactions import (\n",
-    "    HeteroReactionParameterBlock,\n",
-    ")"
-   ]
-  },
-  {
-   "cell_type": "markdown",
-   "metadata": {},
-   "source": [
-    "### Import custom libraries and functions\n",
-    "To simplify and automate this example at the flowsheet level, several custom methods were defined in an external script. The methods are custom, and as such are imported separately from the set of IDAES and Pyomo methods above. These utility functions perform a variety of numerical and reporting tasks:\n",
-    "\n",
-    "- heat_computation (used to calculate the heat requirements of the CO2 Adsorption Desorption cycle)\n",
-    "- performance_results (used to evaluate the performance of the CO2 Adsorption Desorption cycle)\n",
-    "- results_summary (provides summarized results of the CO2 Adsorption Desorption cycle)\n",
-    "- plot_results_temporal (plots the temporal profiles of the flowsheet simulation)\n",
-    "- plot_results_spatial (plots the spatial profiles of the flowsheet simulation)\n",
-    "- fb_model_setup (function that builds the 1D FixedBed model)\n",
-    "- fb_fixed_conditions (function that fixes the initial and boundary conditions of the 1D FixedBed model)"
-   ]
-  },
-  {
-   "cell_type": "code",
-   "execution_count": 6,
-   "metadata": {},
-   "outputs": [],
-   "source": [
-    "from idaes_examples.mod.co2_adsorption_desorption.simulation_utilities import (\n",
-    "    heat_computation,\n",
-    "    performance_results,\n",
-    "    results_summary,\n",
-    "    plot_results_temporal,\n",
-    "    plot_results_spatial,\n",
-    ")"
-   ]
-  },
-  {
-   "cell_type": "markdown",
-   "metadata": {},
-   "source": [
-    "#### Create a Function to Build the Flowsheet\n",
-    "\n",
-    "The function \"fb_model_setup\" below builds instances of the 1D FixedBed model for the adsorption and desorption simulations. While the effort required to define the reactor is low in terms of lines of code, we will need to do this for both the adsorption and desorption steps. Therefore, defining this setup as a single function will make later steps easier to follow. As arguments it takes the following:\n",
-    "1) The flowsheet block of the simulation, i.e., the adsorption flowsheet  \n",
-    "2) The number of time finite elements  \n",
-    "3) The number of spatial finite elements  \n",
-    "\n",
-    "It returns a flowsheet object which contains an instance of the 1D FixedBed model"
-   ]
-  },
-  {
-   "cell_type": "code",
-   "execution_count": 7,
-   "metadata": {},
-   "outputs": [],
-   "source": [
-    "def fb_model_setup(\n",
-    "    fs,\n",
-    "    ntfe,  # number of time finite elements\n",
-    "    nxfe,  # number of space finite elements\n",
-    "):\n",
-    "\n",
-    "    # Set up thermo props and reaction props\n",
-    "    fs.gas_properties = GasPhaseParameterBlock()\n",
-    "    fs.solid_properties = SolidPhaseParameterBlock()\n",
-    "\n",
-    "    fs.hetero_reactions = HeteroReactionParameterBlock(\n",
-    "        solid_property_package=fs.solid_properties,\n",
-    "        gas_property_package=fs.gas_properties,\n",
-    "    )\n",
-    "\n",
-    "    fs.FB = FixedBed1D(\n",
-    "        finite_elements=nxfe,\n",
-    "        transformation_method=\"dae.finite_difference\",\n",
-    "        energy_balance_type=EnergyBalanceType.none,\n",
-    "        pressure_drop_type=\"ergun_correlation\",\n",
-    "        gas_phase_config={\"property_package\": fs.gas_properties},\n",
-    "        solid_phase_config={\n",
-    "            \"property_package\": fs.solid_properties,\n",
-    "            \"reaction_package\": fs.hetero_reactions,\n",
-    "        },\n",
-    "    )\n",
-    "\n",
-    "    # Discretize time domain\n",
-    "    fs.discretizer = TransformationFactory(\"dae.finite_difference\")\n",
-    "    fs.discretizer.apply_to(fs, nfe=ntfe, wrt=fs.time, scheme=\"BACKWARD\")\n",
-    "\n",
-    "    return fs"
-   ]
-  },
-  {
-   "cell_type": "markdown",
-   "metadata": {},
-   "source": [
-    "#### Create a Function to Fix the Flowsheet Conditions\n",
-    "\n",
-    "The function \"fb_fix_conditions\" fixes the initial and boundary conditions of an instance of the 1D FixedBed model. It also has checks to ensure that the degrees of freedom are zero, and that the velocity into the bed is less than the minimum fluidization velocity of the bed. Similarly to the function above, we will need to run this for the adsorption and desorption steps, and it is clearer to define the code once as a single function here. As arguments it takes the following:\n",
-    "1) The flowsheet block of the simulation, i.e., the adsorption flowsheet  \n",
-    "2) The reactor bed diameter  \n",
-    "3) The reactor bed height  \n",
-    "4) A dictionary of gas phase state data for which the gas phase state variables of the model should be fixed to  \n",
-    "5) A dictionary of solid phase state data for which the solid phase state variables of the model should be fixed to. If None, the solid phase state variables are fixed to their current values.  \n",
-    "\n",
-    "No object is returned by this function."
-   ]
-  },
-  {
-   "cell_type": "code",
-   "execution_count": 8,
-   "metadata": {},
-   "outputs": [],
-   "source": [
-    "def fb_fix_conditions(\n",
-    "    fs, bed_diameter, bed_height, gas_phase_state_dict, solid_phase_state_dict=None\n",
-    "):\n",
-    "    # Fix bed geometry variables\n",
-    "    fs.FB.bed_diameter.fix(bed_diameter)  # m\n",
-    "    fs.FB.bed_height.fix(bed_height)  # m\n",
-    "\n",
-    "    # Fix boundary values for gas for all time\n",
-    "    blk = fs.FB\n",
-    "    for t in fs.time:\n",
-    "        # Gas values\n",
-    "        blk.gas_inlet.flow_mol[t].fix(gas_phase_state_dict[\"flow_mol\"])\n",
-    "        blk.gas_inlet.temperature[t].fix(gas_phase_state_dict[\"temperature\"])\n",
-    "        blk.gas_inlet.pressure[t].fix(gas_phase_state_dict[\"pressure\"])\n",
-    "        for j, val in gas_phase_state_dict[\"mole_frac_comp\"].items():\n",
-    "            blk.gas_inlet.mole_frac_comp[t, j].fix(val)\n",
-    "\n",
-    "    # Specify gas phase and solid phase initial conditions for all space\n",
-    "    t0 = fs.time.first()\n",
-    "    for x in blk.length_domain:\n",
-    "        blk.gas_phase.properties[t0, x].flow_mol.fix(gas_phase_state_dict[\"flow_mol\"])\n",
-    "        blk.gas_phase.properties[t0, x].temperature.fix(\n",
-    "            gas_phase_state_dict[\"temperature\"]\n",
-    "        )  # K\n",
-    "        for j, val in gas_phase_state_dict[\"mole_frac_comp\"].items():\n",
-    "            blk.gas_phase.properties[t0, x].mole_frac_comp[j].fix(val)\n",
-    "\n",
-    "        if solid_phase_state_dict is None:\n",
-    "            # Fix to existing values if dict is empty\n",
-    "            blk.solid_properties[t0, x].dens_mass_particle.fix()\n",
-    "            blk.solid_properties[t0, x].temperature.fix()\n",
-    "            blk.solid_properties[t0, x].mass_frac_comp[:].fix()\n",
-    "        else:\n",
-    "            blk.solid_properties[t0, x].dens_mass_particle.fix(\n",
-    "                solid_phase_state_dict[\"dens_mass_particle\"]\n",
-    "            )\n",
-    "            blk.solid_properties[t0, x].temperature.fix(\n",
-    "                solid_phase_state_dict[\"temperature\"]\n",
-    "            )\n",
-    "            for j, val in solid_phase_state_dict[\"mass_frac_comp\"].items():\n",
-    "                blk.solid_properties[t0, x].mass_frac_comp[j].fix(val)\n",
-    "\n",
-    "    dof = degrees_of_freedom(fs)\n",
-    "\n",
-    "    print(\"degrees of freedom = \", dof)\n",
-    "    try:\n",
-    "        assert degrees_of_freedom(fs) == 0\n",
-    "    except AssertionError:\n",
-    "        print(\"Degrees of freedom is not equal to zero. This is unexpected.\")\n",
-    "        raise\n",
-    "\n",
-    "    # Assert that inlet gas velocity is less than v_mf\n",
-    "    # Use solid temperature as the thermal mass of solid >> than that of gas\n",
-    "    pi = 3.14  # [-]\n",
-    "    R = 8.314  # Gas constant [J/mol/K]\n",
-    "\n",
-    "    @blk.Expression(doc=\"gas inlet velocity, m/s\")\n",
-    "    def gas_inlet_velocity(blk):\n",
-    "        v_gas_inlet = (\n",
-    "            blk.gas_inlet.flow_mol[0] / (pi * value(blk.bed_diameter**2) / 4)\n",
-    "        ) * (R * blk.solid_properties[0, 0].temperature / blk.gas_inlet.pressure[0])\n",
-    "        return v_gas_inlet\n",
-    "\n",
-    "    v_mf = value(  # minimum fluidization velocity [m/s]\n",
-    "        blk.solid_properties[t0, 0]._params.velocity_mf\n",
-    "    )\n",
-    "    print(\"inlet gas velocity = \", value(blk.gas_inlet_velocity), \" m/s\")\n",
-    "    print(\"min. fluid velocity = \", v_mf, \" m/s\")\n",
-    "    try:\n",
-    "        assert value(blk.gas_inlet_velocity) <= v_mf\n",
-    "    except AssertionError:\n",
-    "        print(\n",
-    "            \"The inlet gas velocity is greater than the minimum fluidization velocity. \"\n",
-    "            \"This is unexpected for a Fixed Bed.\"\n",
-    "        )\n",
-    "        raise"
-   ]
-  },
-  {
-   "cell_type": "markdown",
-   "metadata": {},
-   "source": [
-    "# Step 2: Setup and run simulation\n",
-    "Now that the system properties and all required utility functions are defined, we will build the model itself."
-   ]
-  },
-  {
-   "cell_type": "markdown",
-   "metadata": {},
-   "source": [
-    "#### Create concrete model\n",
-    "First, create the model object:"
-   ]
-  },
-  {
-   "cell_type": "code",
-   "execution_count": 9,
-   "metadata": {},
-   "outputs": [],
-   "source": [
-    "m = ConcreteModel()"
-   ]
-  },
-  {
-   "cell_type": "markdown",
-   "metadata": {},
-   "source": [
-    "#### Setup solver for initialization\n",
-    "We limit the maximum number of iterations and apply appropriate scaling for the linear solver for initialization:"
-   ]
-  },
-  {
-   "cell_type": "code",
-   "execution_count": 10,
-   "metadata": {},
-   "outputs": [],
-   "source": [
-    "# Solver arguments\n",
-    "optarg = {\n",
-    "    \"max_iter\": 100,\n",
-    "    \"nlp_scaling_method\": \"user-scaling\",\n",
-    "    \"linear_solver\": \"ma27\",\n",
-    "}\n",
-    "\n",
-    "# Create a solver\n",
-    "solver = get_solver(\"ipopt\")\n",
-    "solver.options = optarg"
-   ]
-  },
-  {
-   "cell_type": "markdown",
-   "metadata": {},
-   "source": [
-    "#### Set spatial elements and design variables for adsorption and desorption simulations\n",
-    "Let's define the size of the system:"
-   ]
-  },
-  {
-   "cell_type": "code",
-   "execution_count": 11,
-   "metadata": {},
-   "outputs": [],
-   "source": [
-    "# Number of spatial elements\n",
-    "nxfe = 50\n",
-    "\n",
-    "# Design variables for static and dynamic models\n",
-    "bed_diameter = 9  # m\n",
-    "bed_height = 1  # m"
-   ]
-  },
-  {
-   "cell_type": "markdown",
-   "metadata": {},
-   "source": [
-    "## Adsorption simulation\n",
-    "First, we will run the adsorption step by defining the simulation domain, add initial conditions, and set up and solve the model."
-   ]
-  },
-  {
-   "cell_type": "markdown",
-   "metadata": {},
-   "source": [
-    "### Setup simulation horizon and create time set\n",
-    "We specify the time discretization to an exact set of temporal points according to the problem horizon:"
-   ]
-  },
-  {
-   "cell_type": "code",
-   "execution_count": 12,
-   "metadata": {},
-   "outputs": [],
-   "source": [
-    "# Time horizon\n",
-    "horizon = 108000  # s\n",
-    "\n",
-    "# Create time_set list\n",
-    "t_element_size = horizon / 4  # s\n",
-    "ntfe = int(horizon / t_element_size)\n",
-    "time_set = list(np.linspace(0, horizon, ntfe + 1))"
-   ]
-  },
-  {
-   "cell_type": "markdown",
-   "metadata": {},
-   "source": [
-    "### Initial conditions for gas and solid phases\n",
-    "Next, we set reasoanble initial conditions for the gas and solid phases at time = 0, with a constant adsorption temperature:"
-   ]
-  },
-  {
-   "cell_type": "code",
-   "execution_count": 13,
-   "metadata": {},
-   "outputs": [],
-   "source": [
-    "# Flue gas inlet conditions to adsorption system (flue gas stream) -\n",
-    "# Temperature and mole fractions obtained from NETL baseline report.\n",
-    "# Exhibit 5-22 B31B case.\n",
-    "adsorption_temperature = 303.15  # K\n",
-    "\n",
-    "# Dictionary of initial and boundary conditions for gas phase\n",
-    "gas_phase_state_dict_ads = {\n",
-    "    \"flow_mol\": 3.544,  # mol/s\n",
-    "    \"temperature\": adsorption_temperature,  # K\n",
-    "    \"pressure\": 1.2452e5,  # Pa\n",
-    "    \"mole_frac_comp\": {  # [-]\n",
-    "        \"CO2\": 0.0408,\n",
-    "        \"H2O\": 0.0875,\n",
-    "        \"N2\": 0.7517,\n",
-    "        \"O2\": 0.12,\n",
-    "    },\n",
-    "}\n",
-    "\n",
-    "# Dictionary of initial conditions for solid phase\n",
-    "solid_phase_state_dict_ads = {\n",
-    "    \"dens_mass_particle\": 442,  # kg/m3\n",
-    "    \"temperature\": adsorption_temperature,  # K\n",
-    "    \"mass_frac_comp\": {  # [-]\n",
-    "        \"H2O_s\": 1e-8,\n",
-    "        \"Car\": 1e-8,\n",
-    "        \"SiO\": 1,\n",
-    "    },\n",
-    "}"
-   ]
-  },
-  {
-   "cell_type": "markdown",
-   "metadata": {},
-   "source": [
-    "### Setup the adsorption model\n",
-    "Then, we call our previously defined methods to build the model and fix initial conditions:"
-   ]
-  },
-  {
-   "cell_type": "code",
-   "execution_count": 14,
-   "metadata": {},
-   "outputs": [
-    {
-     "name": "stdout",
-     "output_type": "stream",
-     "text": [
-      "degrees of freedom =  0\n",
-      "inlet gas velocity =  0.0011281517419625495  m/s\n",
-      "min. fluid velocity =  0.0091  m/s\n"
-     ]
-=======
   "cells": [
     {
       "cell_type": "code",
@@ -587,6 +30,9 @@
       "metadata": {},
       "source": [
         "# CO2 Adsorption Desorption simulation example with a 1D Fixed Bed model\n",
+        "Author: Chinedu Okoli, Anca Ostace, Brandon Paul  \n",
+        "Maintainer: Brandon Paul  \n",
+        "Updated: 2023-06-01  \n",
         "<img src='CO2_Adsorption_Desorption_figure.png' width=\"300\" height=\"300\">\n",
         "\n",
         "This jupyter notebook shows an example of a CO2 Adsorption Desorption cycle with the IDAES 1D FixedBed model. The IDAES 1D FixedBed model is a dynamic and axially varying reactor/adsorption model which is able to model the gas and solid interactions of the modeled species in detail. The sorbent used for this example is the NETL_32D sorbent with its details and parameters obtained from the following references: \n",
@@ -1673,570 +1119,8 @@
       "nbconvert_exporter": "python",
       "pygments_lexer": "ipython3",
       "version": "3.8.12"
->>>>>>> abef4e6c
     }
-   ],
-   "source": [
-    "# Create the adsorption flowsheet\n",
-    "m.fs_ads = FlowsheetBlock(dynamic=True, time_set=time_set, time_units=pyunits.s)\n",
-    "\n",
-    "# Setup an instance of the 1D FixedBed model for the adsorption simulation\n",
-    "m.fs_ads = fb_model_setup(m.fs_ads, ntfe, nxfe)\n",
-    "\n",
-    "# Fix initial and boundary conditions\n",
-    "fb_fix_conditions(\n",
-    "    m.fs_ads,\n",
-    "    bed_diameter,\n",
-    "    bed_height,\n",
-    "    gas_phase_state_dict_ads,\n",
-    "    solid_phase_state_dict_ads,\n",
-    ")"
-   ]
   },
-  {
-   "cell_type": "markdown",
-   "metadata": {},
-   "source": [
-    "###  Adsorption model - initialize and solve\n",
-    "Finally for the adsorption model, we initialize and solve."
-   ]
-  },
-  {
-   "cell_type": "markdown",
-   "metadata": {},
-   "source": [
-    "#### Apply scaling transformation\n",
-    "We first scale the model variables and equations to reduce ill-conditioning and improve its convergence properties:"
-   ]
-  },
-  {
-   "cell_type": "code",
-   "execution_count": 15,
-   "metadata": {},
-   "outputs": [],
-   "source": [
-    "iscale.calculate_scaling_factors(m.fs_ads)"
-   ]
-  },
-  {
-   "cell_type": "markdown",
-   "metadata": {},
-   "source": [
-    "#### Initialize model\n",
-    "The model initialization is done with the block triangularization initialization method in the 1D FixedBed model as this is faster than using the traditional sequential heirarchichal initialization approach. See the 1D FixedBed model and documentation for more details on this method."
-   ]
-  },
-  {
-   "cell_type": "code",
-   "execution_count": 16,
-   "metadata": {},
-   "outputs": [],
-   "source": [
-    "# Run start time\n",
-    "t_start_ads = time.time()\n",
-    "\n",
-    "# Initialize model\n",
-    "calc_var_kwds = {\"eps\": 1e-5}\n",
-    "m.fs_ads.FB.block_triangularization_initialize(\n",
-    "    gas_phase_state_args=gas_phase_state_dict_ads,\n",
-    "    solid_phase_state_args=solid_phase_state_dict_ads,\n",
-    "    outlvl=idaeslog.DEBUG,\n",
-    "    solver=solver,\n",
-    "    calc_var_kwds=calc_var_kwds,\n",
-    ")\n",
-    "\n",
-    "# Run end time\n",
-    "t_end_ads = time.time()\n",
-    "\n",
-    "# Initialization time\n",
-    "adsorption_initialization_time = value(t_end_ads - t_start_ads)"
-   ]
-  },
-  {
-   "cell_type": "markdown",
-   "metadata": {},
-   "source": [
-    "#### PETSc integrator\n",
-    "As mentioned earlier, the PETSc integrator is used for simulating the time trajectory. After starting the clock and instantiating the time variables, PETSc performs and element-wise discretization to define and solve the dynamic system of equations. See https://idaes-pse.readthedocs.io/en/stable/reference_guides/core/solvers.html#petsc-utilities for more details.\n"
-   ]
-  },
-  {
-   "cell_type": "code",
-   "execution_count": null,
-   "metadata": {
-    "scrolled": true
-   },
-   "outputs": [],
-   "source": [
-    "petscsolvelog = idaeslog.getSolveLogger(\"petsc-dae\")\n",
-    "petscsolvelog.setLevel(logging.WARNING)  # comment this line to see PETSc solver output\n",
-    "\n",
-    "# Run start time\n",
-    "t_start_ads = time.time()\n",
-    "\n",
-    "# Setup PETSc integrator and simulate adsorption flowsheet\n",
-    "m.fs_ads.time_var = Var(m.fs_ads.time)\n",
-    "m.fs_ads.time_var[0].fix(m.fs_ads.time.first())\n",
-    "\n",
-    "result_ads = petsc.petsc_dae_by_time_element(\n",
-    "    m.fs_ads,\n",
-    "    time=m.fs_ads.time,\n",
-    "    timevar=m.fs_ads.time_var,\n",
-    "    keepfiles=True,\n",
-    "    symbolic_solver_labels=True,\n",
-    "    skip_initial=False,\n",
-    "    ts_options={\n",
-    "        \"--ts_type\": \"beuler\",  # backward euler integration\n",
-    "        \"--ts_dt\": 200,  # set initial step to 200\n",
-    "        \"--ts_rtol\": 20,\n",
-    "        \"--ts_monitor\": \"\",\n",
-    "        \"--ts_save_trajectory\": 1,\n",
-    "        \"--ksp_rtol\": 1e-10,\n",
-    "        \"--snes_type\": \"newtontr\",  # newton trust region non-linear solver\n",
-    "        \"--ts_monitor\": \"\",\n",
-    "        \"--ts_save_trajectory\": 1,\n",
-    "        \"--ts_max_snes_failures\": 1000,\n",
-    "    },\n",
-    ")\n",
-    "tj_ads = result_ads.trajectory  # trajectory data\n",
-    "\n",
-    "# Run end time\n",
-    "t_end_ads = time.time()\n",
-    "\n",
-    "# Initialization time\n",
-    "adsorption_simulation_time = value(t_end_ads - t_start_ads)"
-   ]
-  },
-  {
-   "cell_type": "markdown",
-   "metadata": {},
-   "source": [
-    "###  Plot the adsorption simulation results\n",
-    "After running the adsorption simulation, the dynamic profiles are plotted."
-   ]
-  },
-  {
-   "cell_type": "markdown",
-   "metadata": {},
-   "source": [
-    "In the temporal plots below, quantities are reported as functions of time and contoured for six points along the length of the bed. The time and spatial dimensions are exchanged in the spatial plots, with quantities reported as functions of lengh and contoured for five time points.\n",
-    "\n",
-    "The gas flowrate is constant at the inlet and decreases over the length of the bed as CO2 is removed from the gas. At each spatial point, the CO2 content of the gas increases over time as the bed becomes more saturated with CO2 and the mass transfer driving force decreases. Assessing the two gas flowrate plots, adsorption occurs steadily over time with a much larger capture rate in the initial spatial region; this region grows from 10% to 25% of the bed length as the bed becomes more saturated with CO2 over time.\n",
-    "\n",
-    "The bed pressure stays relatively constant over time, and exhibits a linear drop over the length of the reactor. There are no temporal or spatial gradients in gas or solid temperature.\n",
-    "\n",
-    "The saturation trend is strongly apparent in the composition trends. The CO2 content of the gas quickly drops from the initial concentration over the length of the bed, and steadily rises over time as the driving force of mass transfer decreases. Water vapor concentration in the gas follows a similar trend.\n",
-    "\n",
-    "Following the solid-state reaction, the concentration of carbmate steadily increases over time with formation skewing heavily towards the initial spatial region of the bed. The spatial contours of the temporal carbamate composition plot cross as a result of the solid reaction rate heavily favoring the initial section of the bed and suddenly dropping about at about 20% of the reactor length. The mass fraction and mol/kg plots differ slightly due to water and CO2 absorbing at different rates, but otherwise demonstrate similar trends."
-   ]
-  },
-  {
-   "cell_type": "code",
-   "execution_count": 17,
-   "metadata": {},
-   "outputs": [],
-   "source": [
-    "# Plot temporal result profiles\n",
-    "plot_results_temporal(m.fs_ads, tj_ads)"
-   ]
-  },
-  {
-   "cell_type": "code",
-   "execution_count": 18,
-   "metadata": {},
-   "outputs": [],
-   "source": [
-    "# Plot spatial result profiles\n",
-    "plot_results_spatial(m.fs_ads, tj_ads)"
-   ]
-  },
-  {
-   "cell_type": "markdown",
-   "metadata": {},
-   "source": [
-    "## Desorption simulation\n",
-    "The desorption simulation begins when the adsorption simulation ends. It uses the final state of the sorbent (besides temperature which is set at the desorption temperature) in the adsorption mode as the initial state of the sorbent in the desorption mode."
-   ]
-  },
-  {
-   "cell_type": "markdown",
-   "metadata": {},
-   "source": [
-    "### Setup simulation horizon and create time set\n",
-    "As in the adsorption simulation, we first specify the time discretization:"
-   ]
-  },
-  {
-   "cell_type": "code",
-   "execution_count": 19,
-   "metadata": {},
-   "outputs": [],
-   "source": [
-    "# Space and time discretization arguments\n",
-    "horizon = 7200  # s\n",
-    "\n",
-    "# Setup for PETSc run\n",
-    "t_element_size = horizon  # s\n",
-    "ntfe = int(horizon / t_element_size)\n",
-    "time_set = list(np.linspace(0, horizon, ntfe + 1))"
-   ]
-  },
-  {
-   "cell_type": "markdown",
-   "metadata": {},
-   "source": [
-    "### Initial and boundary conditions for gas phase\n",
-    "- The initial conditions of the solid phase will be copied from the final conditions of the model in the adsorption simulation."
-   ]
-  },
-  {
-   "cell_type": "code",
-   "execution_count": 20,
-   "metadata": {},
-   "outputs": [],
-   "source": [
-    "# Desorption operating conditions\n",
-    "desorption_temperature = 470  # K\n",
-    "\n",
-    "gas_phase_state_dict_des = {\n",
-    "    \"flow_mol\": 10,  # mol/s\n",
-    "    \"temperature\": desorption_temperature,  # K\n",
-    "    \"pressure\": 1.06525e5,  # Pa\n",
-    "    \"mole_frac_comp\": {\"CO2\": 1e-8, \"H2O\": 1, \"N2\": 1e-8, \"O2\": 1e-8},  # [-]\n",
-    "}"
-   ]
-  },
-  {
-   "cell_type": "markdown",
-   "metadata": {},
-   "source": [
-    "### Setup the desorption model\n",
-    "Then, we build the model and fix initial conditions:"
-   ]
-  },
-  {
-   "cell_type": "code",
-   "execution_count": 21,
-   "metadata": {},
-   "outputs": [],
-   "source": [
-    "# Create the desorption flowsheet\n",
-    "m.fs_des = FlowsheetBlock(dynamic=True, time_set=time_set, time_units=pyunits.s)"
-   ]
-  },
-  {
-   "cell_type": "code",
-   "execution_count": 22,
-   "metadata": {},
-   "outputs": [],
-   "source": [
-    "# Setup an instance of the 1D FixedBed model for the desorption simulation\n",
-    "m.fs_des = fb_model_setup(\n",
-    "    m.fs_des,\n",
-    "    ntfe,\n",
-    "    nxfe,\n",
-    ")"
-   ]
-  },
-  {
-   "cell_type": "markdown",
-   "metadata": {},
-   "source": [
-    "###  Desorption model - initialize and solve\n",
-    "Finally for the desorption model, we initialize and solve."
-   ]
-  },
-  {
-   "cell_type": "markdown",
-   "metadata": {},
-   "source": [
-    "##### Copy values from adsorption model to desorption model\n",
-    "Copy state values of solid phase (besides temperature) from last time point in adsorption model to all time point in desorption model. Also set temperature state variable of desorption model to desorption temperature."
-   ]
-  },
-  {
-   "cell_type": "code",
-   "execution_count": 23,
-   "metadata": {},
-   "outputs": [],
-   "source": [
-    "blk_des = m.fs_des.FB\n",
-    "tf_ads = tj_ads.time[-1]  # Get final time from adsorption trajectory results\n",
-    "tf_ads_index = tj_ads.time.index(tf_ads)  # Get index at final time\n",
-    "component_list = blk_des.config.solid_phase_config.property_package.component_list\n",
-    "\n",
-    "for t in m.fs_des.time:\n",
-    "    for x in blk_des.length_domain:\n",
-    "        blk_des.solid_properties[t, x].temperature.set_value(desorption_temperature)\n",
-    "        blk_des.solid_properties[t, x].dens_mass_particle.set_value(\n",
-    "            tj_ads.get_vec(m.fs_ads.FB.solid_properties[tf_ads, x].dens_mass_particle)[\n",
-    "                tf_ads_index\n",
-    "            ]\n",
-    "        )\n",
-    "        for j in component_list:\n",
-    "            blk_des.solid_properties[t, x].mass_frac_comp[j].set_value(\n",
-    "                value(\n",
-    "                    tj_ads.get_vec(\n",
-    "                        m.fs_ads.FB.solid_properties[tf_ads, x].mass_frac_comp[j]\n",
-    "                    )[tf_ads_index]\n",
-    "                )\n",
-    "            )"
-   ]
-  },
-  {
-   "cell_type": "markdown",
-   "metadata": {},
-   "source": [
-    "#### Fix initial and boundary conditions\n",
-    "We fix the conditions from the final adsorption model state as our new initial conditions for the desorption model:"
-   ]
-  },
-  {
-   "cell_type": "code",
-   "execution_count": 24,
-   "metadata": {},
-   "outputs": [],
-   "source": [
-    "fb_fix_conditions(\n",
-    "    m.fs_des,\n",
-    "    bed_diameter,\n",
-    "    bed_height,\n",
-    "    gas_phase_state_dict_des,\n",
-    ")"
-   ]
-  },
-  {
-   "cell_type": "markdown",
-   "metadata": {},
-   "source": [
-    "#### Calculate scaling of desorption model\n",
-    "Then, we apply scaling to the model:"
-   ]
-  },
-  {
-   "cell_type": "code",
-   "execution_count": 25,
-   "metadata": {},
-   "outputs": [],
-   "source": [
-    "iscale.calculate_scaling_factors(m.fs_des)"
-   ]
-  },
-  {
-   "cell_type": "markdown",
-   "metadata": {},
-   "source": [
-    "#### Initialize desorption model\n",
-    "The desorption model initialization is done with the block triangularization initialization method, as was done with the adsorption model."
-   ]
-  },
-  {
-   "cell_type": "code",
-   "execution_count": 26,
-   "metadata": {},
-   "outputs": [],
-   "source": [
-    "# Run start time\n",
-    "t_start_des = time.time()\n",
-    "\n",
-    "# Initialize model\n",
-    "m.fs_des.FB.block_triangularization_initialize(\n",
-    "    gas_phase_state_args=gas_phase_state_dict_des,\n",
-    "    outlvl=idaeslog.DEBUG,\n",
-    "    solver=solver,\n",
-    "    calc_var_kwds=calc_var_kwds,\n",
-    ")\n",
-    "\n",
-    "# Run end time\n",
-    "t_end_des = time.time()\n",
-    "\n",
-    "# Initialization time\n",
-    "desorption_initialization_time = value(t_end_des - t_start_des)"
-   ]
-  },
-  {
-   "cell_type": "markdown",
-   "metadata": {},
-   "source": [
-    "#### Setup PETSc integrator and simulate desorption step\n",
-    "Now that the model is fully defined, we can call the PETSc integrator to simulate the dynamics of the problem:"
-   ]
-  },
-  {
-   "cell_type": "code",
-   "execution_count": 27,
-   "metadata": {},
-   "outputs": [],
-   "source": [
-    "# Run start time\n",
-    "t_start_des = time.time()\n",
-    "\n",
-    "# Setup PETSc integrator and simulate desorption flowsheet\n",
-    "m.fs_des.time_var = Var(m.fs_des.time)\n",
-    "m.fs_des.time_var[0].fix(m.fs_des.time.first())\n",
-    "\n",
-    "result_des = petsc.petsc_dae_by_time_element(\n",
-    "    m.fs_des,\n",
-    "    time=m.fs_des.time,\n",
-    "    timevar=m.fs_des.time_var,\n",
-    "    keepfiles=True,\n",
-    "    symbolic_solver_labels=True,\n",
-    "    skip_initial=False,\n",
-    "    ts_options={\n",
-    "        \"--ts_type\": \"beuler\",  # backward euler integration\n",
-    "        \"--ts_dt\": 200,  # set initial step to 200\n",
-    "        \"--ts_rtol\": 20,\n",
-    "        \"--ts_monitor\": \"\",\n",
-    "        \"--ts_save_trajectory\": 1,\n",
-    "        \"--ksp_rtol\": 1e-10,\n",
-    "        \"--snes_type\": \"newtontr\",  # newton trust region non-linear solver\n",
-    "        \"--ts_monitor\": \"\",\n",
-    "        \"--ts_save_trajectory\": 1,\n",
-    "        \"--ts_max_snes_failures\": 1000,\n",
-    "    },\n",
-    ")\n",
-    "tj_des = result_des.trajectory  # trajectory data\n",
-    "\n",
-    "# Run end time\n",
-    "t_end_des = time.time()\n",
-    "\n",
-    "# Initialization time\n",
-    "desorption_simulation_time = value(t_end_des - t_start_des)"
-   ]
-  },
-  {
-   "cell_type": "markdown",
-   "metadata": {},
-   "source": [
-    "###  Plot the desorption simulation results\n",
-    "Similar to the results of the adsorption model, the plots below are presented as temporal plots with spatial contours and spatial plots with time contours to fully capture the model trends.\n",
-    "\n",
-    "The gas flowrate spikes initially as large quantities of CO2 are recovered, and then the flowrate drops rapidly as the CO2 is carried away. An interesting note is that this occurs over the same time period everywhere across the length of the bed, peaking around 1000 seconds into the simulation. In the spatial plot, the peak is missed between the first and second contours; instead, the spatial plots captures a similar shifting inflection point around 10-25% of the way into the bed as the mass transfer driving force suddenly decreases.\n",
-    "\n",
-    "The bed pressure drops suddenly as CO2 is initially desorbed from the bed, and a steady state is reached at larger time points. As in the adsorption case, the desorption results show no temporal or spatial gradients in gas or solid temperature.\n",
-    "\n",
-    "The CO2 content of the gas sharply rises initially, and steadily decreases as CO2 is carried away in the sweep gas. A greater amount of CO2 is recovered closer to the reactor inlet. As the sweep gas is nearly pure water vapor, the water concentration in the gas sharply drops as CO2 is desorbed from the bed and recovers to near unity towards the temporal end of the simulation.\n",
-    "\n",
-    "Carbamate disappears quickly as CO2 is recovered and the hydrate is broken down, occuring evenly across the length of the reactor bed."
-   ]
-  },
-  {
-   "cell_type": "code",
-   "execution_count": 28,
-   "metadata": {},
-   "outputs": [],
-   "source": [
-    "# Plot temporal result profiles\n",
-    "plot_results_temporal(m.fs_des, tj_des)"
-   ]
-  },
-  {
-   "cell_type": "code",
-   "execution_count": 29,
-   "metadata": {},
-   "outputs": [],
-   "source": [
-    "# Plot spatial result profiles\n",
-    "plot_results_spatial(m.fs_ads, tj_ads)"
-   ]
-  },
-  {
-   "cell_type": "markdown",
-   "metadata": {},
-   "source": [
-    "## Step 3: Generate performance results"
-   ]
-  },
-  {
-   "cell_type": "code",
-   "execution_count": 30,
-   "metadata": {},
-   "outputs": [],
-   "source": [
-    "###########################################################################\n",
-    "#  Heat requirements\n",
-    "###########################################################################\n",
-    "heat_computation(m, tj_ads, tj_des, adsorption_temperature, desorption_temperature)"
-   ]
-  },
-  {
-   "cell_type": "code",
-   "execution_count": 31,
-   "metadata": {},
-   "outputs": [],
-   "source": [
-    "###########################################################################\n",
-    "#  Performance results\n",
-    "###########################################################################\n",
-    "performance_results(m, tj_ads, tj_des)\n",
-    "\n",
-    "results_summary(m, adsorption_temperature, desorption_temperature)"
-   ]
-  },
-  {
-   "cell_type": "markdown",
-   "metadata": {},
-   "source": [
-    "## Simulation time results"
-   ]
-  },
-  {
-   "cell_type": "code",
-   "execution_count": 32,
-   "metadata": {},
-   "outputs": [],
-   "source": [
-    "print(\"Adsorption initialization time: \", adsorption_initialization_time, \" s\")\n",
-    "print(\"Adsorption simulation time: \", adsorption_simulation_time, \" s\")\n",
-    "print()\n",
-    "print(\"Desorption initialization time: \", desorption_initialization_time, \" s\")\n",
-    "print(\"Desorption simulation time: \", desorption_simulation_time, \" s\")\n",
-    "print()\n",
-    "total_simulation_time = (\n",
-    "    adsorption_initialization_time\n",
-    "    + adsorption_simulation_time\n",
-    "    + desorption_initialization_time\n",
-    "    + desorption_simulation_time\n",
-    ")\n",
-    "print(\"Total simulation time: \", total_simulation_time, \" s\")"
-   ]
-  },
-  {
-   "cell_type": "markdown",
-   "metadata": {},
-   "source": [
-    "# Summary\n",
-    "This example demonstrates implementation of the 1D FixedBed model within IDAES. External property packages for multiple phase domains and interfaces, as well as mass transfer and reaction properties, were integrated into two simulations. The simulations are connected via their final (adsorption) and initial (desorption) states, and each utilizes the PETSc integrator to calculate temporal profiles over the spatial domains."
-   ]
-  },
-  {
-   "cell_type": "code",
-   "execution_count": null,
-   "metadata": {},
-   "outputs": [],
-   "source": []
-  }
- ],
- "metadata": {
-  "celltoolbar": "Tags",
-  "kernelspec": {
-   "display_name": "Python 3 (ipykernel)",
-   "language": "python",
-   "name": "python3"
-  },
-  "language_info": {
-   "codemirror_mode": {
-    "name": "ipython",
-    "version": 3
-   },
-   "file_extension": ".py",
-   "mimetype": "text/x-python",
-   "name": "python",
-   "nbconvert_exporter": "python",
-   "pygments_lexer": "ipython3",
-   "version": "3.10.9"
-  }
- },
- "nbformat": 4,
- "nbformat_minor": 4
+  "nbformat": 4,
+  "nbformat_minor": 3
 }