{
 "cells": [
  {
   "cell_type": "code",
   "execution_count": 1,
   "metadata": {
    "tags": [
     "header",
     "hide-cell"
    ]
   },
   "outputs": [],
   "source": [
    "###############################################################################\n",
    "# The Institute for the Design of Advanced Energy Systems Integrated Platform\n",
    "# Framework (IDAES IP) was produced under the DOE Institute for the\n",
    "# Design of Advanced Energy Systems (IDAES).\n",
    "#\n",
    "# Copyright (c) 2018-2023 by the software owners: The Regents of the\n",
    "# University of California, through Lawrence Berkeley National Laboratory,\n",
    "# National Technology & Engineering Solutions of Sandia, LLC, Carnegie Mellon\n",
    "# University, West Virginia University Research Corporation, et al.\n",
    "# All rights reserved.  Please see the files COPYRIGHT.md and LICENSE.md\n",
    "# for full copyright and license information.\n",
    "###############################################################################"
   ]
  },
  {
   "cell_type": "markdown",
   "metadata": {},
   "source": [
    "# Degeneracy Hunter Examples\n",
    "Author: Prof. Alex Dowling (adowling@nd.edu), University of Notre Dame  \n",
    "Maintainer: Andrew Lee  \n",
    "Updated: 2023-06-01  \n",
    "\n",
    "> Alexander W. Dowling and Lorenz T. Biegler (2015). Degeneracy Hunter: An Algorithm for Determining Irreducible Sets of Degenerate Constraints in Mathematical Programs. 12th International Symposium on Process Systems Engineering and 25th European Symposium on Computer Aided Process Engineering. Ed. by Krist V. Gernaey, Jakob K. Huusom, and Raqul Gani. Computer-Aided Chemical Engineering, Vol. 37, p. 809 – 814. [link to PDF](https://dowlinglab.nd.edu/assets/447116/2015_degeneracy_hunter_an_algorithm_for_determining_irreducible_sets_of_degenerate_constraints_in_mathematical_prog.pdf)\n",
    "\n",
    "This notebook shows how to use the Degeneracy Hunter tool which is part of the IDAES Diagnostics Toolbox features using two motivating examples:\n",
    "\n",
    "* Inspect constraint violations and bounds of a Pyomo model\n",
    "* Compute the Irreducible Degenerate Set (IDS) for a Pyomo model\n",
<<<<<<< HEAD
    "* Demonstrates the performance benefits in Ipopt from removing a single redundant constraint\n",
    "\n",
    "<div class=\"alert alert-block alert-warning\">\n",
    "<b>Note:</b>\n",
    "Degeneracy Hunter requires a suitable MILP solver. This example uses the open-source solver SCIP (https://scipopt.org/), however users may specify another solver of their choice if they have one available.\n",
    "</div>\n",
=======
    "* Demonstrates the Ipopt performance benefits from removing a single redundant constraint\n",
    "\n"
   ]
  },
  {
   "cell_type": "markdown",
   "metadata": {},
   "source": [
    "##  Setup\n",
>>>>>>> 3a4246a1
    "\n",
    "## What does Degeneracy Mean?\n",
    "\n",
    "In simple terms, a degenerate model contains one or more constraints that do not add any additional information that is not already included in other constraints in the model. The simplest example of this is the case where a constraint in the model is duplicated. For example, consider the model below:\n",
    "\n",
    "$$\\begin{align*}\n",
    "& x_1 + x_2 = 1 \\\\\n",
    "& x_1 + x_2 = 1 \\\\\n",
    "\\end{align*} $$\n",
    "\n",
    "Notice the two equality constraints are identical and thus redundant. This means the constraint qualifications that solvers rely on (e.g., [Linear Independence Constraint Qualification or LICQ](https://en.wikipedia.org/wiki/Karush%E2%80%93Kuhn%E2%80%93Tucker_conditions#Regularity_conditions_(or_constraint_qualifications))) do not hold which has three important implications:\n",
    "\n",
    "1. The optimal solution may not be mathematically well-defined (e.g., the dual variables are not unique)\n",
    "2. The calculations performed by the optimization solver may become numerically poorly scaled\n",
    "3. Theoretical convergence properties of optimization algorithms may not hold\n",
    "\n",
    "Put another way, for a deterministic (square) problem we required that the number of equality constraints be equal to the number of free variables. In this case, there appear to be two equality constraints but in reality there is effectively only one as the two constraints are the same. Thus, the problem is not well defined and there exist a family of solutions that can satisfy the constraints given; any combination of values for ``x1`` and ``x2`` that sum to one will satisfy the constraints as written.\n",
    "\n",
    "In practice, degeneracies are rarely as straight-forward as a duplicated constraint. A more common occurrence is a set of linearly dependent constraints; that is a system of constraints where one constraint in the set can be formed by a linear combination of other constraints in the set. For example:\n",
    "\n",
    "$$\\begin{align*}\n",
    "& x_1 + x_2 + x_3 = 1 \\\\\n",
    "& 2x_1 + 2x_2 + 2x_3 = 2 \\\\\n",
    "\\end{align*} $$\n",
    "\n",
    "Here, the second constraint can be formed by multiplying the first constraint by two. Another common example of linearly dependent constraints is the combination of a set of material balances for all components in a system and an overall material balance. In this case, the overall material balances can be formed by adding all the individual component balances together. Depending on the number of components being modeled, this system of constraints can be quite large, but the end result is the same; the model effectively has one less constraint than it would appear to have.\n",
    "\n",
    "The absolute best defense against this is to detect degenerate equations and reformulate the model to remove them; this is the purpose of Degeneracy Hunter. Let's see it in action."
   ]
  },
  {
   "cell_type": "markdown",
   "metadata": {},
   "source": [
    "##  Setup\n",
    "\n",
    "We start by importing Pyomo and the IDAES Diagnostics Toolbox."
   ]
  },
  {
   "cell_type": "code",
   "execution_count": 2,
   "metadata": {},
   "outputs": [],
   "source": [
    "import pyomo.environ as pyo\n",
    "\n",
    "from idaes.core.util.model_diagnostics import DiagnosticsToolbox"
   ]
  },
  {
   "cell_type": "code",
   "execution_count": 3,
   "metadata": {
    "tags": [
     "testing"
    ]
   },
   "outputs": [],
   "source": [
    "from idaes.core.util.testing import _enable_scip_solver_for_testing\n",
    "scip_solver = pyo.SolverFactory(\"scip\")\n",
    "if not scip_solver.available():\n",
    "    _enable_scip_solver_for_testing()\n",
    "assert scip_solver.available()"
   ]
  },
  {
   "cell_type": "markdown",
   "metadata": {},
   "source": [
    "## Example: Linear Program with Redundant Equality Constraints"
   ]
  },
  {
   "cell_type": "markdown",
   "metadata": {},
   "source": [
    "Let's apply these tools to a poorly formulated optimization problem:\n",
    "\n",
    "$$\\begin{align*} \\min_{\\mathbf{x}} \\quad & \\sum_{i=\\{1,...,3\\}} x_i \\\\\n",
    "\\mathrm{s.t.}~~& x_1 + x_2 \\geq 1 \\\\\n",
    "& x_1 + x_2 + x_3 = 1 \\\\\n",
    "& x_2 - 2 x_3 \\leq 1 \\\\\n",
    "& x_1 + x_3 \\geq 1 \\\\\n",
    "& x_1 + x_2 + x_3 = 1 \\\\\n",
    "\\end{align*} $$\n",
    "\n",
    "As you can see, this is similar to our example above with duplicated equality constraints.\n",
    "\n",
    "The cell below shows how to construct this model in Pyomo."
   ]
  },
  {
   "cell_type": "code",
   "execution_count": 4,
   "metadata": {},
   "outputs": [],
   "source": [
    "def build_example(include_redundant_constraint=True):\n",
    "    m = pyo.ConcreteModel()\n",
    "\n",
    "    m.I = pyo.Set(initialize=[i for i in range(1, 4)])\n",
    "\n",
    "    m.x = pyo.Var(m.I, bounds=(0, 5), initialize=1.0)\n",
    "\n",
    "    m.con1 = pyo.Constraint(expr=m.x[1] + m.x[2] >= 1)\n",
    "    m.con2 = pyo.Constraint(expr=m.x[1] + m.x[2] + m.x[3] == 1)\n",
    "    m.con3 = pyo.Constraint(expr=m.x[2] - 2 * m.x[3] <= 1)\n",
    "    m.con4 = pyo.Constraint(expr=m.x[1] + m.x[3] >= 1)\n",
    "    \n",
    "    if include_redundant_constraint:\n",
    "        m.con5 = pyo.Constraint(expr=m.x[1] + m.x[2] + m.x[3] == 1)\n",
    "\n",
    "    m.obj = pyo.Objective(expr=sum(m.x[i] for i in m.I))\n",
    "    \n",
    "    return m\n",
    "\n",
    "m = build_example()"
   ]
  },
  {
   "cell_type": "markdown",
   "metadata": {},
   "source": [
    "### Check for Structural Issues\n",
    "\n",
    "Before we try to solve the model, the first thing we should do is use the Diagnostics Toolbox to check for any structural issues in our model. The cell below creates an instance of the Diagnostics Toolbox and calls the ``report_structural_issues`` method."
   ]
  },
  {
   "cell_type": "code",
   "execution_count": 5,
   "metadata": {},
   "outputs": [
    {
     "name": "stdout",
     "output_type": "stream",
     "text": [
      "====================================================================================\n",
      "Model Statistics\n",
      "\n",
      "        Activated Blocks: 1 (Deactivated: 0)\n",
      "        Free Variables in Activated Constraints: 3 (External: 0)\n",
      "            Free Variables with only lower bounds: 0\n",
      "            Free Variables with only upper bounds: 0\n",
      "            Free Variables with upper and lower bounds: 3\n",
      "        Fixed Variables in Activated Constraints: 0 (External: 0)\n",
      "        Activated Equality Constraints: 2 (Deactivated: 0)\n",
      "        Activated Inequality Constraints: 3 (Deactivated: 0)\n",
      "        Activated Objectives: 1 (Deactivated: 0)\n",
      "\n",
      "------------------------------------------------------------------------------------\n",
      "2 WARNINGS\n",
      "\n",
      "    WARNING: 1 Degree of Freedom\n",
      "    WARNING: Structural singularity found\n",
      "        Under-Constrained Set: 3 variables, 2 constraints\n",
      "        Over-Constrained Set: 0 variables, 0 constraints\n",
      "\n",
      "------------------------------------------------------------------------------------\n",
      "0 Cautions\n",
      "\n",
      "    No cautions found!\n",
      "\n",
      "------------------------------------------------------------------------------------\n",
      "Suggested next steps:\n",
      "\n",
      "    display_underconstrained_set()\n",
      "\n",
      "====================================================================================\n"
     ]
    }
   ],
   "source": [
    "dt = DiagnosticsToolbox(m)\n",
    "dt.report_structural_issues()"
   ]
  },
  {
   "cell_type": "markdown",
   "metadata": {},
   "source": [
    "As you can see, the toolbox is reporting one degree of freedom and a structural singularity. In this case, these are both expected as we are trying to solve an optimization problem with one degree of freedom so we can move on to the next step. \n",
    "\n",
    "### Evaluate the initial point\n",
    "\n",
    "Before we try to solve our degenerate model, it can often be useful to check the state of the model at the initial step seen by the solver. The cell below creates an instance of Ipopt and sets the iteration limit to 0 so that it terminates at the initial condition."
   ]
  },
  {
   "cell_type": "code",
   "execution_count": 6,
   "metadata": {},
   "outputs": [
    {
     "name": "stdout",
     "output_type": "stream",
     "text": [
      "Ipopt 3.13.2: max_iter=0\n",
      "\n",
      "\n",
      "******************************************************************************\n",
      "This program contains Ipopt, a library for large-scale nonlinear optimization.\n",
      " Ipopt is released as open source code under the Eclipse Public License (EPL).\n",
      "         For more information visit http://projects.coin-or.org/Ipopt\n",
      "\n",
      "This version of Ipopt was compiled from source code available at\n",
      "    https://github.com/IDAES/Ipopt as part of the Institute for the Design of\n",
      "    Advanced Energy Systems Process Systems Engineering Framework (IDAES PSE\n",
      "    Framework) Copyright (c) 2018-2019. See https://github.com/IDAES/idaes-pse.\n",
      "\n",
      "This version of Ipopt was compiled using HSL, a collection of Fortran codes\n",
      "    for large-scale scientific computation.  All technical papers, sales and\n",
      "    publicity material resulting from use of the HSL codes within IPOPT must\n",
      "    contain the following acknowledgement:\n",
      "        HSL, a collection of Fortran codes for large-scale scientific\n",
      "        computation. See http://www.hsl.rl.ac.uk.\n",
      "******************************************************************************\n",
      "\n",
      "This is Ipopt version 3.13.2, running with linear solver ma27.\n",
      "\n",
      "Number of nonzeros in equality constraint Jacobian...:        6\n",
      "Number of nonzeros in inequality constraint Jacobian.:        6\n",
      "Number of nonzeros in Lagrangian Hessian.............:        0\n",
      "\n",
      "Total number of variables............................:        3\n",
      "                     variables with only lower bounds:        0\n",
      "                variables with lower and upper bounds:        3\n",
      "                     variables with only upper bounds:        0\n",
      "Total number of equality constraints.................:        2\n",
      "Total number of inequality constraints...............:        3\n",
      "        inequality constraints with only lower bounds:        2\n",
      "   inequality constraints with lower and upper bounds:        0\n",
      "        inequality constraints with only upper bounds:        1\n",
      "\n",
      "iter    objective    inf_pr   inf_du lg(mu)  ||d||  lg(rg) alpha_du alpha_pr  ls\n",
      "   0  3.0000000e+00 2.00e+00 1.00e+00  -1.0 0.00e+00    -  0.00e+00 0.00e+00   0\n",
      "\n",
      "Number of Iterations....: 0\n",
      "\n",
      "                                   (scaled)                 (unscaled)\n",
      "Objective...............:   3.0000000000000000e+00    3.0000000000000000e+00\n",
      "Dual infeasibility......:   1.0000000000000000e+00    1.0000000000000000e+00\n",
      "Constraint violation....:   2.0000000000000000e+00    2.0000000000000000e+00\n",
      "Complementarity.........:   4.0000000499999997e+00    4.0000000499999997e+00\n",
      "Overall NLP error.......:   4.0000000499999997e+00    4.0000000499999997e+00\n",
      "\n",
      "\n",
      "Number of objective function evaluations             = 1\n",
      "Number of objective gradient evaluations             = 1\n",
      "Number of equality constraint evaluations            = 1\n",
      "Number of inequality constraint evaluations          = 1\n",
      "Number of equality constraint Jacobian evaluations   = 1\n",
      "Number of inequality constraint Jacobian evaluations = 1\n",
      "Number of Lagrangian Hessian evaluations             = 0\n",
      "Total CPU secs in IPOPT (w/o function evaluations)   =      0.000\n",
      "Total CPU secs in NLP function evaluations           =      0.000\n",
      "\n",
      "EXIT: Maximum Number of Iterations Exceeded.\n",
      "WARNING: Loading a SolverResults object with a warning status into\n",
      "model.name=\"unknown\";\n",
      "    - termination condition: maxIterations\n",
      "    - message from solver: Ipopt 3.13.2\\x3a Maximum Number of Iterations\n",
      "      Exceeded.\n"
     ]
    },
    {
     "data": {
      "text/plain": [
       "{'Problem': [{'Lower bound': -inf, 'Upper bound': inf, 'Number of objectives': 1, 'Number of constraints': 5, 'Number of variables': 3, 'Sense': 'unknown'}], 'Solver': [{'Status': 'warning', 'Message': 'Ipopt 3.13.2\\\\x3a Maximum Number of Iterations Exceeded.', 'Termination condition': 'maxIterations', 'Id': 400, 'Error rc': 0, 'Time': 0.004778385162353516}], 'Solution': [OrderedDict([('number of solutions', 0), ('number of solutions displayed', 0)])]}"
      ]
     },
     "execution_count": 6,
     "metadata": {},
     "output_type": "execute_result"
    }
   ],
   "source": [
    "solver = pyo.SolverFactory(\"ipopt\")\n",
    "\n",
    "# Specifying an iteration limit of 0 allows us to inspect the initial point\n",
    "solver.options[\"max_iter\"] = 0\n",
    "\n",
    "# \"Solving\" the model with an iteration limit of 0 load the initial point and applies\n",
    "# any preprocessors (e.g., enforces bounds)\n",
    "solver.solve(m, tee=True)"
   ]
  },
  {
   "cell_type": "markdown",
   "metadata": {},
   "source": [
    "### Identify constraints with large residuals at the initial point\n",
    "\n",
    "With the solution at the initial point, we can then use the Diagnostics Toolbox to check the residuals of all constraints at the initial point."
   ]
  },
  {
   "cell_type": "code",
   "execution_count": 7,
   "metadata": {},
   "outputs": [
    {
     "name": "stdout",
     "output_type": "stream",
     "text": [
      "====================================================================================\n",
      "The following constraint(s) have large residuals (>1.0E-05):\n",
      "\n",
      "    con2: 2.00000E+00\n",
      "    con5: 2.00000E+00\n",
      "\n",
      "====================================================================================\n"
     ]
    }
   ],
   "source": [
    "# Check for large residuals\n",
    "dt.display_constraints_with_large_residuals()"
   ]
  },
  {
   "cell_type": "markdown",
   "metadata": {},
   "source": [
    "We can also check for variables which are close to (or outside of) their bounds."
   ]
  },
  {
   "cell_type": "code",
   "execution_count": 8,
   "metadata": {},
   "outputs": [
    {
     "name": "stdout",
     "output_type": "stream",
     "text": [
      "====================================================================================\n",
      "The following variable(s) have values close to their bounds (abs=1.0E-04, rel=1.0E-04):\n",
      "\n",
      "\n",
      "====================================================================================\n"
     ]
    }
   ],
   "source": [
    "dt.display_variables_near_bounds()"
   ]
  },
  {
   "cell_type": "markdown",
   "metadata": {},
   "source": [
    "### Solve the optimization problem and extract the solution\n",
    "\n",
    "There appear to be no significant issues at the initial point, so let us move on to solving the optimization problem."
   ]
  },
  {
   "cell_type": "code",
   "execution_count": 9,
   "metadata": {},
   "outputs": [
    {
     "name": "stdout",
     "output_type": "stream",
     "text": [
      "Ipopt 3.13.2: max_iter=50\n",
      "\n",
      "\n",
      "******************************************************************************\n",
      "This program contains Ipopt, a library for large-scale nonlinear optimization.\n",
      " Ipopt is released as open source code under the Eclipse Public License (EPL).\n",
      "         For more information visit http://projects.coin-or.org/Ipopt\n",
      "\n",
      "This version of Ipopt was compiled from source code available at\n",
      "    https://github.com/IDAES/Ipopt as part of the Institute for the Design of\n",
      "    Advanced Energy Systems Process Systems Engineering Framework (IDAES PSE\n",
      "    Framework) Copyright (c) 2018-2019. See https://github.com/IDAES/idaes-pse.\n",
      "\n",
      "This version of Ipopt was compiled using HSL, a collection of Fortran codes\n",
      "    for large-scale scientific computation.  All technical papers, sales and\n",
      "    publicity material resulting from use of the HSL codes within IPOPT must\n",
      "    contain the following acknowledgement:\n",
      "        HSL, a collection of Fortran codes for large-scale scientific\n",
      "        computation. See http://www.hsl.rl.ac.uk.\n",
      "******************************************************************************\n",
      "\n",
      "This is Ipopt version 3.13.2, running with linear solver ma27.\n",
      "\n",
      "Number of nonzeros in equality constraint Jacobian...:        6\n",
      "Number of nonzeros in inequality constraint Jacobian.:        6\n",
      "Number of nonzeros in Lagrangian Hessian.............:        0\n",
      "\n",
      "Total number of variables............................:        3\n",
      "                     variables with only lower bounds:        0\n",
      "                variables with lower and upper bounds:        3\n",
      "                     variables with only upper bounds:        0\n",
      "Total number of equality constraints.................:        2\n",
      "Total number of inequality constraints...............:        3\n",
      "        inequality constraints with only lower bounds:        2\n",
      "   inequality constraints with lower and upper bounds:        0\n",
      "        inequality constraints with only upper bounds:        1\n",
      "\n",
      "iter    objective    inf_pr   inf_du lg(mu)  ||d||  lg(rg) alpha_du alpha_pr  ls\n",
      "   0  3.0000000e+00 2.00e+00 1.00e+00  -1.0 0.00e+00    -  0.00e+00 0.00e+00   0\n",
      "   1  1.3934810e+00 3.93e-01 2.17e-01  -1.0 1.23e+00    -  7.90e-01 8.03e-01h  1\n",
      "   2  1.0184419e+00 1.84e-02 1.26e-02  -1.7 7.02e-01    -  9.41e-01 9.53e-01h  1\n",
      "   3  1.0011246e+00 1.12e-03 3.82e-02  -2.5 1.50e-02    -  1.00e+00 9.39e-01h  1\n",
      "   4  1.0006914e+00 6.91e-04 3.12e+00  -2.5 3.17e-03    -  1.00e+00 3.85e-01h  1\n",
      "   5  1.0002664e+00 2.66e-04 4.35e+00  -2.5 1.12e-03    -  1.00e+00 6.15e-01h  1\n",
      "   6  1.0001115e+00 1.12e-04 1.07e+01  -2.5 4.99e-04    -  1.00e+00 5.82e-01h  1\n",
      "   7  1.0000788e+00 7.88e-05 4.33e+01  -2.5 1.88e-04    -  1.00e+00 2.94e-01f  2\n",
      "   8  1.0000153e+00 1.53e-05 2.19e+01  -2.5 6.85e-05    -  1.00e+00 8.08e-01h  1\n",
      "   9  1.0000118e+00 1.18e-05 2.78e+02  -2.5 3.47e-05    -  1.00e+00 2.45e-01f  2\n",
      "iter    objective    inf_pr   inf_du lg(mu)  ||d||  lg(rg) alpha_du alpha_pr  ls\n",
      "  10  1.0000014e+00 1.44e-06 2.83e-08  -2.5 7.79e-06    -  1.00e+00 1.00e+00h  1\n",
      "  11  1.0000000e+00 1.39e-09 1.84e-11  -5.7 2.56e-06    -  1.00e+00 1.00e+00h  1\n",
      "  12  1.0000000e+00 1.39e-09 1.24e+02  -8.6 1.16e-08    -  1.00e+00 9.54e-07h 21\n",
      "  13  9.9999999e-01 9.82e-09 1.14e-13  -8.6 1.33e-08    -  1.00e+00 1.00e+00s 22\n",
      "  14  9.9999999e-01 9.96e-09 6.46e-14  -8.6 2.29e-10    -  1.00e+00 1.00e+00s 22\n",
      "  15  9.9999999e-01 9.96e-09 1.82e+02  -9.0 4.00e-11    -  1.00e+00 9.54e-07h 21\n",
      "  16  9.9999999e-01 1.00e-08 1.52e-13  -9.0 5.89e-11    -  1.00e+00 1.00e+00s 22\n",
      "\n",
      "Number of Iterations....: 16\n",
      "\n",
      "                                   (scaled)                 (unscaled)\n",
      "Objective...............:   9.9999999000238915e-01    9.9999999000238915e-01\n",
      "Dual infeasibility......:   1.5188693260016487e-13    1.5188693260016487e-13\n",
      "Constraint violation....:   9.9976108502985994e-09    9.9976108502985994e-09\n",
      "Complementarity.........:   9.2217032157601989e-10    9.2217032157601989e-10\n",
      "Overall NLP error.......:   9.9976108502985994e-09    9.9976108502985994e-09\n",
      "\n",
      "\n",
      "Number of objective function evaluations             = 111\n",
      "Number of objective gradient evaluations             = 17\n",
      "Number of equality constraint evaluations            = 111\n",
      "Number of inequality constraint evaluations          = 111\n",
      "Number of equality constraint Jacobian evaluations   = 17\n",
      "Number of inequality constraint Jacobian evaluations = 17\n",
      "Number of Lagrangian Hessian evaluations             = 16\n",
      "Total CPU secs in IPOPT (w/o function evaluations)   =      0.000\n",
      "Total CPU secs in NLP function evaluations           =      0.000\n",
      "\n",
      "EXIT: Optimal Solution Found.\n"
     ]
    },
    {
     "data": {
      "text/plain": [
       "{'Problem': [{'Lower bound': -inf, 'Upper bound': inf, 'Number of objectives': 1, 'Number of constraints': 5, 'Number of variables': 3, 'Sense': 'unknown'}], 'Solver': [{'Status': 'ok', 'Message': 'Ipopt 3.13.2\\\\x3a Optimal Solution Found', 'Termination condition': 'optimal', 'Id': 0, 'Error rc': 0, 'Time': 0.04887509346008301}], 'Solution': [OrderedDict([('number of solutions', 0), ('number of solutions displayed', 0)])]}"
      ]
     },
     "execution_count": 9,
     "metadata": {},
     "output_type": "execute_result"
    }
   ],
   "source": [
    "solver.options[\"max_iter\"] = 50\n",
    "solver.solve(m, tee=True)"
   ]
  },
  {
   "cell_type": "markdown",
   "metadata": {},
   "source": [
    "We got lucky here. Ipopt implements several algorithmic and numerical safeguards to handle (mildy) degenerate equations. Nevertheless, notice the last column of the Ipopt output labeled `ls`. This is the number of line search evaluations. For iterations 0 to 11, `ls` is 1, which means Ipopt is taking full steps. For iterations 12 to 16, however, `ls` is greater than 20. This means Ipopt is struggling (a little) to converge to the solution.\n",
    "\n",
    "The cell below shows the values of the variables at the solution."
   ]
  },
  {
   "cell_type": "code",
   "execution_count": 10,
   "metadata": {},
   "outputs": [
    {
     "name": "stdout",
     "output_type": "stream",
     "text": [
      "x : Size=3, Index=I\n",
      "    Key : Lower : Value              : Upper : Fixed : Stale : Domain\n",
      "      1 :     0 : 1.0000000099975996 :     5 : False : False :  Reals\n",
      "      2 :     0 :                0.0 :     5 : False : False :  Reals\n",
      "      3 :     0 :                0.0 :     5 : False : False :  Reals\n"
     ]
    }
   ],
   "source": [
    "m.x.display()"
   ]
  },
  {
   "cell_type": "markdown",
   "metadata": {},
   "source": [
    "### Check the rank of the Jacobian of the equality constraints\n",
    "\n",
    "One way to check for the presence of degenerate equations is to calculate the rank of the Jacobian matrix of the equality constraints. A singular value near 0 indicates the Jacobian is rank deficient, and for each near-zero singular value there is likely one degenerate constraint.\n",
    "\n",
    "The Diagnostics Toolbox contains a Singular Value Decomposition (SVD) toolbox which can be used to determine the number of small singular values in the Jacobian for a model as shown below."
   ]
  },
  {
   "cell_type": "code",
   "execution_count": 11,
   "metadata": {},
   "outputs": [
    {
     "name": "stdout",
     "output_type": "stream",
     "text": [
      "====================================================================================\n",
      "\n",
      "Number of Singular Values less than 1.0E-06 is 1\n",
      "\n",
      "====================================================================================\n"
     ]
    }
   ],
   "source": [
    "svd = dt.prepare_svd_toolbox()\n",
    "svd.display_rank_of_equality_constraints()"
   ]
  },
  {
   "cell_type": "markdown",
   "metadata": {},
   "source": [
    "As can be seen above, there is one singular value less than 1e-6, suggesting we have one degenerate constraint."
   ]
  },
  {
   "cell_type": "markdown",
   "metadata": {},
   "source": [
    "### Finding Irreducible Degenerate Sets (IDS)\n",
    "\n",
    "Next, we can use Degeneracy Hunter to identify irreducible degenerate sets; that is, the smallest set of constraints that contain a redundant constraint.\n",
    "\n",
    "Degeneracy Hunter first identifies candidate degenerate equations by solving a mixed integer linear program (MILP). It then iterates through the candidate equations and solves a second MILP for each to compute the irreducible degenerate set that must contain the candidate equation.\n",
    "\n",
    "<div class=\"alert alert-block alert-warning\">\n",
    "<b>Note:</b>\n",
    "Degeneracy Hunter requires a suitable MILP solver, users can specify their solver of choice via a configuration argument. The default option is SCIP (https://scipopt.org/) which is an open-source solver.\n",
    "</div>\n",
    "\n",
    "The cell below shows how to create an instance of Degeneracy Hunter and generate a report of the irreducible degenerate sets."
   ]
  },
  {
   "cell_type": "code",
   "execution_count": 12,
   "metadata": {},
   "outputs": [
    {
     "name": "stdout",
     "output_type": "stream",
     "text": [
      "2023-11-17 14:33:20 [INFO] idaes.core.util.model_diagnostics: Searching for Candidate Equations\n",
      "2023-11-17 14:33:20 [INFO] idaes.core.util.model_diagnostics: Building MILP model.\n",
      "2023-11-17 14:33:20 [INFO] idaes.core.util.model_diagnostics: Solving Candidates MILP model.\n",
      "2023-11-17 14:33:20 [INFO] idaes.core.util.model_diagnostics: Searching for Irreducible Degenerate Sets\n",
      "2023-11-17 14:33:20 [INFO] idaes.core.util.model_diagnostics: Building MILP model to compute irreducible degenerate set.\n",
      "Solving MILP 1 of 2.\n",
      "2023-11-17 14:33:20 [INFO] idaes.core.util.model_diagnostics: Solving IDS MILP for constraint con2.\n",
      "Solving MILP 2 of 2.\n",
      "2023-11-17 14:33:20 [INFO] idaes.core.util.model_diagnostics: Solving IDS MILP for constraint con5.\n",
      "====================================================================================\n",
      "Irreducible Degenerate Sets\n",
      "\n",
      "    Irreducible Degenerate Set 0\n",
      "        nu    Constraint Name\n",
      "        1.0   con2\n",
      "        -1.0  con5\n",
      "\n",
      "    Irreducible Degenerate Set 1\n",
      "        nu    Constraint Name\n",
      "        -1.0  con2\n",
      "        1.0   con5\n",
      "\n",
      "====================================================================================\n"
     ]
    }
   ],
   "source": [
    "dh = dt.prepare_degeneracy_hunter()\n",
    "dh.report_irreducible_degenerate_sets()"
   ]
  },
  {
   "cell_type": "markdown",
   "metadata": {},
   "source": [
    "As can be seen above, Degeneracy Hunter identified two constraints as potentially redundant (the duplicate constraints ``con2`` and ``con5``). Degeneracy Hunter then reports an Irreducible Degenerate Set for each of these constraints, which in the case as identical. More complex models may have partially overlapping IDS's.\n",
    "\n",
    "These results show us that ``con2`` and ``con5`` are mutually redundant; i.e., we can eliminate one of these with no effect on the model solution."
   ]
  },
  {
   "cell_type": "markdown",
   "metadata": {},
   "source": [
    "### Reformulate Model to Remove Redundant Constraint\n",
    "\n",
    "Now let's reformulate the model by removing the redundant equality constraint ``con5`` and solve the reformulated model."
   ]
  },
  {
   "cell_type": "code",
   "execution_count": 13,
   "metadata": {},
   "outputs": [
    {
     "name": "stdout",
     "output_type": "stream",
     "text": [
      "Ipopt 3.13.2: max_iter=50\n",
      "\n",
      "\n",
      "******************************************************************************\n",
      "This program contains Ipopt, a library for large-scale nonlinear optimization.\n",
      " Ipopt is released as open source code under the Eclipse Public License (EPL).\n",
      "         For more information visit http://projects.coin-or.org/Ipopt\n",
      "\n",
      "This version of Ipopt was compiled from source code available at\n",
      "    https://github.com/IDAES/Ipopt as part of the Institute for the Design of\n",
      "    Advanced Energy Systems Process Systems Engineering Framework (IDAES PSE\n",
      "    Framework) Copyright (c) 2018-2019. See https://github.com/IDAES/idaes-pse.\n",
      "\n",
      "This version of Ipopt was compiled using HSL, a collection of Fortran codes\n",
      "    for large-scale scientific computation.  All technical papers, sales and\n",
      "    publicity material resulting from use of the HSL codes within IPOPT must\n",
      "    contain the following acknowledgement:\n",
      "        HSL, a collection of Fortran codes for large-scale scientific\n",
      "        computation. See http://www.hsl.rl.ac.uk.\n",
      "******************************************************************************\n",
      "\n",
      "This is Ipopt version 3.13.2, running with linear solver ma27.\n",
      "\n",
      "Number of nonzeros in equality constraint Jacobian...:        3\n",
      "Number of nonzeros in inequality constraint Jacobian.:        6\n",
      "Number of nonzeros in Lagrangian Hessian.............:        0\n",
      "\n",
      "Total number of variables............................:        3\n",
      "                     variables with only lower bounds:        0\n",
      "                variables with lower and upper bounds:        3\n",
      "                     variables with only upper bounds:        0\n",
      "Total number of equality constraints.................:        1\n",
      "Total number of inequality constraints...............:        3\n",
      "        inequality constraints with only lower bounds:        2\n",
      "   inequality constraints with lower and upper bounds:        0\n",
      "        inequality constraints with only upper bounds:        1\n",
      "\n",
      "iter    objective    inf_pr   inf_du lg(mu)  ||d||  lg(rg) alpha_du alpha_pr  ls\n",
      "   0  3.0000000e+00 2.00e+00 6.30e-01  -1.0 0.00e+00    -  0.00e+00 0.00e+00   0\n",
      "   1  1.3934810e+00 3.93e-01 1.34e-01  -1.0 1.23e+00    -  7.90e-01 8.03e-01f  1\n",
      "   2  1.0184419e+00 1.84e-02 9.15e-03  -1.7 7.02e-01    -  9.41e-01 9.53e-01h  1\n",
      "   3  1.0011246e+00 1.12e-03 3.88e-02  -2.5 1.50e-02    -  1.00e+00 9.39e-01h  1\n",
      "   4  1.0006914e+00 6.91e-04 3.12e+00  -2.5 3.17e-03    -  1.00e+00 3.85e-01h  1\n",
      "   5  1.0002664e+00 2.66e-04 4.35e+00  -2.5 1.12e-03    -  1.00e+00 6.15e-01h  1\n",
      "   6  1.0001115e+00 1.12e-04 1.07e+01  -2.5 5.00e-04    -  1.00e+00 5.81e-01h  1\n",
      "   7  1.0000788e+00 7.88e-05 4.34e+01  -2.5 1.88e-04    -  1.00e+00 2.93e-01f  2\n",
      "   8  1.0000154e+00 1.54e-05 2.26e+01  -2.5 6.89e-05    -  1.00e+00 8.04e-01h  1\n",
      "   9  1.0000118e+00 1.18e-05 2.98e+02  -2.5 3.64e-05    -  1.00e+00 2.33e-01f  2\n",
      "iter    objective    inf_pr   inf_du lg(mu)  ||d||  lg(rg) alpha_du alpha_pr  ls\n",
      "  10  1.0000020e+00 2.04e-06 1.33e+02  -2.5 9.72e-06    -  1.00e+00 8.28e-01h  1\n",
      "  11  1.0000016e+00 1.61e-06 2.26e+03  -2.5 4.79e-06    -  1.00e+00 2.12e-01f  2\n",
      "  12  1.0000002e+00 2.46e-07 8.72e+02  -2.5 1.20e-06    -  1.00e+00 8.47e-01h  1\n",
      "  13  1.0000002e+00 1.95e-07 1.71e+04  -2.5 7.02e-07    -  1.00e+00 2.09e-01f  2\n",
      "  14  1.0000000e+00 1.54e-08 3.23e+03  -2.5 1.50e-07    -  1.00e+00 9.21e-01h  1\n",
      "  15  1.0000000e+00 1.15e-08 9.99e+04  -2.5 6.89e-08    -  1.00e+00 2.54e-01f  2\n",
      "  16  1.0000000e+00 2.22e-16 2.83e-08  -2.5 8.21e-09    -  1.00e+00 1.00e+00h  1\n",
      "  17  1.0000000e+00 2.22e-16 4.14e-11  -8.6 8.25e-16    -  1.00e+00 1.00e+00   0\n",
      "\n",
      "Number of Iterations....: 17\n",
      "\n",
      "                                   (scaled)                 (unscaled)\n",
      "Objective...............:   9.9999999999999978e-01    9.9999999999999978e-01\n",
      "Dual infeasibility......:   4.1425156707686206e-11    4.1425156707686206e-11\n",
      "Constraint violation....:   2.2204460492503131e-16    2.2204460492503131e-16\n",
      "Complementarity.........:   2.6658012082875325e-09    2.6658012082875325e-09\n",
      "Overall NLP error.......:   2.6658012082875325e-09    2.6658012082875325e-09\n",
      "\n",
      "\n",
      "Number of objective function evaluations             = 23\n",
      "Number of objective gradient evaluations             = 18\n",
      "Number of equality constraint evaluations            = 23\n",
      "Number of inequality constraint evaluations          = 23\n",
      "Number of equality constraint Jacobian evaluations   = 18\n",
      "Number of inequality constraint Jacobian evaluations = 18\n",
      "Number of Lagrangian Hessian evaluations             = 17\n",
      "Total CPU secs in IPOPT (w/o function evaluations)   =      0.002\n",
      "Total CPU secs in NLP function evaluations           =      0.000\n",
      "\n",
      "EXIT: Optimal Solution Found.\n"
     ]
    },
    {
     "data": {
      "text/plain": [
       "{'Problem': [{'Lower bound': -inf, 'Upper bound': inf, 'Number of objectives': 1, 'Number of constraints': 4, 'Number of variables': 3, 'Sense': 'unknown'}], 'Solver': [{'Status': 'ok', 'Message': 'Ipopt 3.13.2\\\\x3a Optimal Solution Found', 'Termination condition': 'optimal', 'Id': 0, 'Error rc': 0, 'Time': 0.006506204605102539}], 'Solution': [OrderedDict([('number of solutions', 0), ('number of solutions displayed', 0)])]}"
      ]
     },
     "execution_count": 13,
     "metadata": {},
     "output_type": "execute_result"
    }
   ],
   "source": [
    "m2 = build_example(include_redundant_constraint=False)\n",
    "\n",
    "solver.solve(m2, tee=True)"
   ]
  },
  {
   "cell_type": "markdown",
   "metadata": {},
   "source": [
    "First, let us check to see if the optimal solution has changed."
   ]
  },
  {
   "cell_type": "code",
   "execution_count": 14,
   "metadata": {},
   "outputs": [
    {
     "name": "stdout",
     "output_type": "stream",
     "text": [
      "x : Size=3, Index=I\n",
      "    Key : Lower : Value                : Upper : Fixed : Stale : Domain\n",
      "      1 :     0 :   1.0000000005924994 :     5 : False : False :  Reals\n",
      "      2 :     0 :                  0.0 :     5 : False : False :  Reals\n",
      "      3 :     0 : 4.55844318120227e-11 :     5 : False : False :  Reals\n"
     ]
    }
   ],
   "source": [
    "m2.x.display()"
   ]
  },
  {
   "cell_type": "markdown",
   "metadata": {},
   "source": [
    "We get the same answer as before, but careful inspection of the Ipopt output reveals a subtle improvement. Notice `ls` is only 1 or 2 for all of the iterations, in contrast to more than 20 for the original model. This means Ipopt is taking (nearly) full steps for all iterations.\n",
    "\n",
    "Let's also compare the number of function evaluations.\n",
    "\n",
    "Original model (using Ipopt 3.13.2 with `ma27`):\n",
    "```\n",
    "Number of objective function evaluations             = 111\n",
    "Number of objective gradient evaluations             = 17\n",
    "Number of equality constraint evaluations            = 111\n",
    "Number of inequality constraint evaluations          = 111\n",
    "Number of equality constraint Jacobian evaluations   = 17\n",
    "Number of inequality constraint Jacobian evaluations = 17\n",
    "Number of Lagrangian Hessian evaluations             = 16\n",
    "```\n",
    "\n",
    "Reformulated model (using Ipopt 3.13.2 with `ma27`):\n",
    "```\n",
    "Number of objective function evaluations             = 23\n",
    "Number of objective gradient evaluations             = 18\n",
    "Number of equality constraint evaluations            = 23\n",
    "Number of inequality constraint evaluations          = 23\n",
    "Number of equality constraint Jacobian evaluations   = 18\n",
    "Number of inequality constraint Jacobian evaluations = 18\n",
    "Number of Lagrangian Hessian evaluations             = 17\n",
    "```\n",
    "\n",
    "Removing a **single redundant constraint** reduced the number of objective and constraint evaluations by a **factor of 5**!\n",
    "\n",
    "Often degenerate equations have a much worse impact on large-scale problems; for example, degenerate equations can cause Ipopt to require many more iterations or terminate at an infeasible point.\n"
   ]
  },
  {
   "cell_type": "code",
   "execution_count": 15,
   "metadata": {
    "tags": [
     "testing"
    ]
   },
   "outputs": [],
   "source": [
    "import pytest\n",
    "assert pyo.value(m2.x[1]) == pytest.approx(1, rel=1e-6)\n",
    "assert pyo.value(m2.x[2]) == pytest.approx(0, abs=1e-6)\n",
    "assert pyo.value(m2.x[3]) == pytest.approx(0, abs=1e-6)"
   ]
  }
 ],
 "metadata": {
  "celltoolbar": "Tags",
  "kernelspec": {
   "display_name": "Python 3 (ipykernel)",
   "language": "python",
   "name": "python3"
  },
  "language_info": {
   "codemirror_mode": {
    "name": "ipython",
    "version": 3
   },
   "file_extension": ".py",
   "mimetype": "text/x-python",
   "name": "python",
   "nbconvert_exporter": "python",
   "pygments_lexer": "ipython3",
   "version": "3.11.5"
  }
 },
 "nbformat": 4,
 "nbformat_minor": 4
}<|MERGE_RESOLUTION|>--- conflicted
+++ resolved
@@ -40,24 +40,12 @@
     "\n",
     "* Inspect constraint violations and bounds of a Pyomo model\n",
     "* Compute the Irreducible Degenerate Set (IDS) for a Pyomo model\n",
-<<<<<<< HEAD
     "* Demonstrates the performance benefits in Ipopt from removing a single redundant constraint\n",
     "\n",
     "<div class=\"alert alert-block alert-warning\">\n",
     "<b>Note:</b>\n",
     "Degeneracy Hunter requires a suitable MILP solver. This example uses the open-source solver SCIP (https://scipopt.org/), however users may specify another solver of their choice if they have one available.\n",
     "</div>\n",
-=======
-    "* Demonstrates the Ipopt performance benefits from removing a single redundant constraint\n",
-    "\n"
-   ]
-  },
-  {
-   "cell_type": "markdown",
-   "metadata": {},
-   "source": [
-    "##  Setup\n",
->>>>>>> 3a4246a1
     "\n",
     "## What does Degeneracy Mean?\n",
     "\n",
