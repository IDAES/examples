[build-system]
requires = [
    "setuptools>=61",
    "wheel",
    "setuptools_scm[toml]"
]
build-backend = "setuptools.build_meta"

[project]
name = "idaes-examples"
description = "IDAES Process Systems Engineering Examples"
readme = "README.md"
version = "2.5.dev0"
license = {text="BSD"}
requires-python = ">=3.8"
authors = [
    {name="The IDAES Project"},
    {name="Dan Gunter", email="dkgunter@lbl.gov"}
]
classifiers = [
        "Development Status :: 3 - Alpha",
        "Intended Audience :: End Users/Desktop",
        "Intended Audience :: Science/Research",
        "License :: OSI Approved :: BSD License",
        "Natural Language :: English",
        "Operating System :: MacOS",
        "Operating System :: Microsoft :: Windows",
        "Operating System :: Unix",
        "Programming Language :: Python",
        "Programming Language :: Python :: 3",
        "Programming Language :: Python :: 3.8",
        "Programming Language :: Python :: 3.9",
        "Programming Language :: Python :: 3.10",
        "Programming Language :: Python :: 3.11",
        "Programming Language :: Python :: Implementation :: CPython",
        "Topic :: Scientific/Engineering :: Mathematics",
        "Topic :: Scientific/Engineering :: Chemistry",
        "Topic :: Software Development :: Libraries :: Python Modules",
]
dependencies = [
    # Don't version setuptools, various bits complain
    "setuptools",
    # Pyomo
    "pyomo>=6.5.0",
    "jupyter",
    "importlib_resources ; python_version < '3.9'",  # importlib.resources.files()
]
keywords = ["IDAES", "energy systems", "chemical engineering", "process modeling"]

[project.optional-dependencies]
<<<<<<< HEAD
gui = [
    # For the small embedded GUI
    "tkhtmlview==0.1.1.post5",
    "Markdown~=3.4.1",
]
=======
>>>>>>> b4badf73
omlt = [
    # For Keras/OMLT
    "omlt",
    'tensorflow<2.16.1 ; python_version < "3.12"',
]
idaes = [
    "idaes-pse",  # installing IDAES (from release) is opt-in
]
testing = [
    # parallel pytest
    "pytest-xdist ~= 3.0.2",
    # pytest reporting
    "pytest-reportlog ~= 0.1.2",
    "nbclient",
    "nbmake == 1.5.*",
]
# dependencies for building documentation
docs = [
    "jupyter-book ~= 0.15.0",
    # "jupyter-cache ~= 0.4.3",
    "jupyter-cache",
    # the older version of nbmake goes with the older
    # version of nbclient, which is required by jupyter-cache
    # "nbclient ~= 0.5.13",
    "nbclient",
    "nbformat",
    # markdown in Sphinx
    # we don't specify these as we assume jupyter-book will install compatible versions
    # "myst-nb ~= 0.17.1",
    # "myst-parser ~= 0.18.0",
]
# For developers
dev = [
    "idaes-examples[testing,docs]",
    # For jupyter notebook testing
    "black[jupyter] ~= 22.8.0",
    # For adding copyright headers (see addheader.yml and the readme)
    "addheader >= 0.3.0",
    "blessed ~= 1.20.0",
]
# For creating a package
packaging = [
    "build",
    "twine"
]

[project.urls]
github = "https://github.com/idaes/examples"
issues = "https://github.com/idaes/examples/issues"

[project.scripts]
idaesx = "idaes_examples.build:main"

[tool.setuptools]
include-package-data = true
zip-safe = false

[tool.setuptools.packages]
find = {namespaces = false}

[tool.setuptools.package-data]
idaes_examples = [
    "*.template",
    "*.json",
    "*.yaml",
    "*.svg",
    "*.png",
    "*.jpg",
    "*.csv",
    "*.ipynb",
    "*.txt",
    "*.js",
    "*.css",
    "*.html",
    "*.json.gz",
    "*.dat",
    "*.h5",
    "*.pb",  # for Keras Surrogate folder
    "*.data-00000-of-00001",  # for Keras Surrogate folder
    "*.index",  # for Keras Surrogate folder
    "*.trc",
    "*.xlsx",  # idaes/dmf/tests/data_files - tabular import test files
    "*.yml",
    "*.yaml"
]
[tool.pytest.ini_options]
minversion = "6.0"
addopts = "--strict-markers"
markers = [
    "unit",
    "integration",
    "component", 
    "needs_solver"
]
testpaths = "idaes_examples"

[tool.typos.files]
extend-exclude = [
    "*.svg",
    "*.json",
    "*.css",
    "*.yml",
]

[tool.typos.default.extend-words]
# Ignore IDAES
IDAES = "IDAES"
# Ignore HDA, assumes it's on purpose and not a typo of "had"
HDA = "HDA" 
# Ignore Attemp - assume it is abbreviating attemperator
Attemp = "Attemp"
# Ignore equil, assumes it's on purpose and not a typo of "equal"
equil = "equil"
# Atomic elements
Nd = "Nd"
Ba = "Ba" # ba is also used in block names in RSOFC-SOEC example
# Numpy
arange = "arange"
[tool.typos.default]
extend-ignore-re = [
    # Jupyter notebooks: ignore hexadecimal values in "id" cell metadata field
    '"id": "[0-9a-f]+",',
    # ser is used as a variable name for pd.Series, so we exclude it when followed by a dot
    # as of 2024-04-25, the false positive are all due to warnings in the output of certain notebooks
    # which should be resolved regardless (see IDAES/examples#108)
    "ser[.].*",
]<|MERGE_RESOLUTION|>--- conflicted
+++ resolved
@@ -48,14 +48,6 @@
 keywords = ["IDAES", "energy systems", "chemical engineering", "process modeling"]
 
 [project.optional-dependencies]
-<<<<<<< HEAD
-gui = [
-    # For the small embedded GUI
-    "tkhtmlview==0.1.1.post5",
-    "Markdown~=3.4.1",
-]
-=======
->>>>>>> b4badf73
 omlt = [
     # For Keras/OMLT
     "omlt",
